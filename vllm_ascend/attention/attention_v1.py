--- conflicted
+++ resolved
@@ -255,20 +255,15 @@
     ):
         num_reqs = common_attn_metadata.num_reqs
         num_actual_tokens = common_attn_metadata.num_actual_tokens
-<<<<<<< HEAD
-        query_start_loc_cpu = common_attn_metadata.query_start_loc_cpu
-
+        query_start_loc_cpu = common_attn_metadata.query_start_loc_cpu[:
+                                                                       num_reqs
+                                                                       + 1]
         decode_threshold = 1
         num_decodes, num_prefills, num_decode_tokens, num_prefill_tokens = \
             split_decodes_and_prefills(common_attn_metadata, decode_threshold=decode_threshold)
         assert num_decodes + num_prefills == num_reqs
         assert num_decode_tokens + num_prefill_tokens == num_actual_tokens
 
-=======
-        query_start_loc_cpu = common_attn_metadata.query_start_loc_cpu[:
-                                                                       num_reqs
-                                                                       + 1]
->>>>>>> 18ca7861
         block_table = common_attn_metadata.block_table_tensor
         query_lens = query_start_loc_cpu[1:] - query_start_loc_cpu[:-1]
         seq_lens = common_attn_metadata.seq_lens_cpu[:num_reqs]
