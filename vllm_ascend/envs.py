#
# Copyright (c) 2025 Huawei Technologies Co., Ltd. All Rights Reserved.
# This file is a part of the vllm-ascend project.
#
# This file is mainly Adapted from vllm-project/vllm/vllm/envs.py
# Copyright 2023 The vLLM team.
#
# Licensed under the Apache License, Version 2.0 (the "License");
# you may not use this file except in compliance with the License.
# You may obtain a copy of the License at
#
#     http://www.apache.org/licenses/LICENSE-2.0
#
# Unless required by applicable law or agreed to in writing, software
# distributed under the License is distributed on an "AS IS" BASIS,
# WITHOUT WARRANTIES OR CONDITIONS OF ANY KIND, either express or implied.
# See the License for the specific language governing permissions and
# limitations under the License.
#

import os
from typing import Any, Callable, Dict

# The begin-* and end* here are used by the documentation generator
# to extract the used env vars.

# begin-env-vars-definition

env_variables: Dict[str, Callable[[], Any]] = {
    # max compile thread number for package building. Usually, it is set to
    # the number of CPU cores. If not set, the default value is None, which
    # means all number of CPU cores will be used.
    "MAX_JOBS":
    lambda: os.getenv("MAX_JOBS", None),
    # The build type of the package. It can be one of the following values:
    # Release, Debug, RelWithDebugInfo. If not set, the default value is Release.
    "CMAKE_BUILD_TYPE":
    lambda: os.getenv("CMAKE_BUILD_TYPE"),
    # Whether to compile custom kernels. If not set, the default value is True.
    # If set to False, the custom kernels will not be compiled. Please note that
    # the sleep mode feature will be disabled as well if custom kernels are not
    # compiled.
    "COMPILE_CUSTOM_KERNELS":
    lambda: bool(int(os.getenv("COMPILE_CUSTOM_KERNELS", "1"))),
    # The CXX compiler used for compiling the package. If not set, the default
    # value is None, which means the system default CXX compiler will be used.
    "CXX_COMPILER":
    lambda: os.getenv("CXX_COMPILER", None),
    # The C compiler used for compiling the package. If not set, the default
    # value is None, which means the system default C compiler will be used.
    "C_COMPILER":
    lambda: os.getenv("C_COMPILER", None),
    # The version of the Ascend chip. If not set, the default value is
    # ASCEND910B1(Available for A2 and A3 series). It's used for package building.
    # Please make sure that the version is correct.
    "SOC_VERSION":
    lambda: os.getenv("SOC_VERSION", "ASCEND910B1"),
    # If set, vllm-ascend will print verbose logs during compilation
    "VERBOSE":
    lambda: bool(int(os.getenv('VERBOSE', '0'))),
    # The home path for CANN toolkit. If not set, the default value is
    # /usr/local/Ascend/ascend-toolkit/latest
    "ASCEND_HOME_PATH":
    lambda: os.getenv("ASCEND_HOME_PATH", None),
    # The path for HCCL library, it's used by pyhccl communicator backend. If
    # not set, the default value is libhccl.so。
    "HCCL_SO_PATH":
    lambda: os.environ.get("HCCL_SO_PATH", None),
    # The version of vllm is installed. This value is used for developers who
    # installed vllm from source locally. In this case, the version of vllm is
    # usually changed. For example, if the version of vllm is "0.9.0", but when
    # it's installed from source, the version of vllm is usually set to "0.9.1".
    # In this case, developers need to set this value to "0.9.0" to make sure
    # that the correct package is installed.
    "VLLM_VERSION":
    lambda: os.getenv("VLLM_VERSION", None),
    # Whether to enable the trace recompiles from pytorch.
    "VLLM_ASCEND_TRACE_RECOMPILES":
    lambda: bool(int(os.getenv("VLLM_ASCEND_TRACE_RECOMPILES", '0'))),
    # Whether to enable fused_experts_allgather_ep. MoeInitRoutingV3 and
    # GroupedMatmulFinalizeRouting operators are combined to implement EP.
    "VLLM_ENABLE_FUSED_EXPERTS_ALLGATHER_EP":
    lambda: bool(int(os.getenv("VLLM_ENABLE_FUSED_EXPERTS_ALLGATHER_EP", '0'))
                 ),
    # Whether to enable DBO feature for deepseek model.
    "VLLM_ASCEND_ENABLE_DBO":
    lambda: bool(int(os.getenv("VLLM_ASCEND_ENABLE_DBO", '0'))),
    # Whether to enable the model execute time observe profile. Disable it when
    # running vllm ascend in production environment.
    "VLLM_ASCEND_MODEL_EXECUTE_TIME_OBSERVE":
    lambda: bool(int(os.getenv("VLLM_ASCEND_MODEL_EXECUTE_TIME_OBSERVE", '0'))
                 ),
    # Some models are optimized by vllm ascend. While in some case, e.g. rlhf
    # training, the optimized model may not be suitable. In this case, set this
    # value to False to disable the optimized model.
    "USE_OPTIMIZED_MODEL":
    lambda: bool(int(os.getenv('USE_OPTIMIZED_MODEL', '1'))),
    # The tolerance of the kv cache size, if the difference between the
    # actual kv cache size and the cached kv cache size is less than this value,
    # then the cached kv cache size will be used.
    "VLLM_ASCEND_KV_CACHE_MEGABYTES_FLOATING_TOLERANCE":
    lambda: int(
        os.getenv("VLLM_ASCEND_KV_CACHE_MEGABYTES_FLOATING_TOLERANCE", 64)),
    # Whether to enable the topk optimization. It's enabled by default. Please set to False if you hit any issue.
    # We'll remove this flag in the future once it's stable enough.
    "VLLM_ASCEND_ENABLE_TOPK_TOPP_OPTIMIZATION":
    lambda: bool(
        int(os.getenv("VLLM_ASCEND_ENABLE_TOPK_TOPP_OPTIMIZATION", '1'))),
    # `LLMDataDistCMgrConnector` required variable. `DISAGGREGATED_PREFILL_RANK_TABLE_PATH` is
    # used for llmdatadist to build the communication topology for kv cache transfer, it is
    # a required variable if `LLMDataDistCMgrConnector` is used as kv connector for disaggregated
    # pd. The rank table can be generated by adopting the script `gen_ranktable.sh`
    # in vllm_ascend's example folder.
    "DISAGGREGATED_PREFILL_RANK_TABLE_PATH":
    lambda: os.getenv("DISAGGREGATED_PREFILL_RANK_TABLE_PATH", None),
    # `LLMDataDistCMgrConnector` required variable. `VLLM_ASCEND_LLMDD_RPC_IP` is used as the
    # rpc communication listening ip, which will be used to receive the agent metadata from the
    # remote worker.
    "VLLM_ASCEND_LLMDD_RPC_IP":
    lambda: os.getenv("VLLM_ASCEND_LLMDD_RPC_IP", "0.0.0.0"),
    # `LLMDataDistCMgrConnector` required variable. `VLLM_ASCEND_LLMDD_RPC_PORT` is used as the
    # rpc communication listening port, which will be used to receive the agent metadata from the
    # remote worker.
    "VLLM_ASCEND_LLMDD_RPC_PORT":
    lambda: int(os.getenv("VLLM_ASCEND_LLMDD_RPC_PORT", 5557)),
    # Whether to enable mla_pa for deepseek mla decode, this flag will be removed after its available torch_npu is public accessible
    # and the mla_pa will be the default path of deepseek decode path.
    "VLLM_ASCEND_MLA_PA":
    lambda: int(os.getenv("VLLM_ASCEND_MLA_PA", 0)),
    # Whether to enable MatmulAllReduce fusion kernel when tensor parallel is enabled.
    # this feature is supported in A2, and eager mode will get better performance.
    "VLLM_ASCEND_ENABLE_MATMUL_ALLREDUCE":
    lambda: bool(int(os.getenv("VLLM_ASCEND_ENABLE_MATMUL_ALLREDUCE", '0'))),
    # Whether to enable FlashComm optimization when tensor parallel is enabled.
    # This feature will get better performance when concurrency is large.
    "VLLM_ASCEND_ENABLE_FLASHCOMM1":
    lambda: bool(int(os.getenv("VLLM_ASCEND_ENABLE_FLASHCOMM1", '0'))),
    # Whether to enable MLP weight prefetch, only used in small concurrency.
    "VLLM_ASCEND_ENABLE_PREFETCH_MLP":
    lambda: bool(int(os.getenv("VLLM_ASCEND_ENABLE_PREFETCH_MLP", '0'))),
    # buffer size for gate up prefetch
    "VLLM_ASCEND_MLP_GATE_UP_PREFETCH_SIZE":
    lambda: int(
        os.getenv("VLLM_ASCEND_MLP_GATE_UP_PREFETCH_SIZE", 18 * 1024 * 1024)),
    # buffer size for down proj prefetch
    "VLLM_ASCEND_MLP_DOWN_PREFETCH_SIZE":
    lambda: int(
        os.getenv("VLLM_ASCEND_MLP_DOWN_PREFETCH_SIZE", 18 * 1024 * 1024)),
    # Whether to enable dense model and general optimizations for better performance.
    # Since we modified the base parent class `linear`, this optimization is also applicable to other model types.
    # However, there might be hidden issues, and it is currently recommended to prioritize its use with dense models.
    "VLLM_ASCEND_ENABLE_DENSE_OPTIMIZE":
    lambda: bool(int(os.getenv("VLLM_ASCEND_ENABLE_DENSE_OPTIMIZE", '0'))),
    # Whether to enable mlp optimize when tensor parallel is enabled.
    # this feature in eager mode will get better performance.
    "VLLM_ASCEND_ENABLE_MLP_OPTIMIZE":
    lambda: bool(int(os.getenv("VLLM_ASCEND_ENABLE_MLP_OPTIMIZE", '0'))),
    # Determine the number of physical devices in a non-full-use scenario
    # caused by the initialization of the Mooncake connector.
    "PHYSICAL_DEVICES":
    lambda: os.getenv("PHYSICAL_DEVICES", None),
    # Whether to enable msMonitor tool to monitor the performance of vllm-ascend.
    "MSMONITOR_USE_DAEMON":
    lambda: bool(int(os.getenv("MSMONITOR_USE_DAEMON", '0'))),
    # Timeout (in seconds) for delayed KVCache block release. In the prefill
    # node, if a request is marked for delayed KV block release and the blocks
    # are not freed within this timeout, they will be forcibly released.
    "VLLM_ASCEND_KVCACHE_DELAY_FREE_TIMEOUT":
    lambda: int(os.getenv("VLLM_ASCEND_KVCACHE_DELAY_FREE_TIMEOUT", 250)),
    "VLLM_ASCEND_ENABLE_MLAPO":
    lambda: bool(int(os.getenv("VLLM_ASCEND_ENABLE_MLAPO", '0'))),
<<<<<<< HEAD
    # Decide whether we should enable CP parallelism.
    "VLLM_ASCEND_ENABLE_CP":
    lambda: bool(int(os.getenv("VLLM_ASCEND_ENABLE_CP", '0')))
=======
    # Whether to enable transpose weight and cast format to FRACTAL_NZ.
    "VLLM_ASCEND_ENABLE_NZ":
    lambda: int(os.getenv("VLLM_ASCEND_ENABLE_NZ", 1)),
>>>>>>> 4750d45d
}

# end-env-vars-definition


def __getattr__(name: str):
    # lazy evaluation of environment variables
    if name in env_variables:
        return env_variables[name]()
    raise AttributeError(f"module {__name__!r} has no attribute {name!r}")


def __dir__():
    return list(env_variables.keys())<|MERGE_RESOLUTION|>--- conflicted
+++ resolved
@@ -169,15 +169,12 @@
     lambda: int(os.getenv("VLLM_ASCEND_KVCACHE_DELAY_FREE_TIMEOUT", 250)),
     "VLLM_ASCEND_ENABLE_MLAPO":
     lambda: bool(int(os.getenv("VLLM_ASCEND_ENABLE_MLAPO", '0'))),
-<<<<<<< HEAD
+    # Whether to enable transpose weight and cast format to FRACTAL_NZ.
+    "VLLM_ASCEND_ENABLE_NZ":
+    lambda: int(os.getenv("VLLM_ASCEND_ENABLE_NZ", 1)),
     # Decide whether we should enable CP parallelism.
     "VLLM_ASCEND_ENABLE_CP":
     lambda: bool(int(os.getenv("VLLM_ASCEND_ENABLE_CP", '0')))
-=======
-    # Whether to enable transpose weight and cast format to FRACTAL_NZ.
-    "VLLM_ASCEND_ENABLE_NZ":
-    lambda: int(os.getenv("VLLM_ASCEND_ENABLE_NZ", 1)),
->>>>>>> 4750d45d
 }
 
 # end-env-vars-definition
