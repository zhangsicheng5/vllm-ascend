--- conflicted
+++ resolved
@@ -99,205 +99,6 @@
         return output, output_bias
 
 
-<<<<<<< HEAD
-class CustomDeepseekV2MLP(nn.Module):
-
-    def __init__(
-        self,
-        hidden_size: int,
-        intermediate_size: int,
-        hidden_act: str,
-        quant_config: Optional[QuantizationConfig] = None,
-        reduce_results: bool = True,
-        force_replicate: bool = False,
-        prefix: str = "",
-    ) -> None:
-        super().__init__()
-        if not force_replicate:
-            self.gate_up_proj = MergedColumnParallelLinear(
-                hidden_size, [intermediate_size] * 2,
-                bias=False,
-                quant_config=quant_config,
-                prefix=f"{prefix}.gate_up_proj")
-            self.down_proj = RowParallelLinear(intermediate_size,
-                                               hidden_size,
-                                               bias=False,
-                                               quant_config=quant_config,
-                                               reduce_results=reduce_results,
-                                               prefix=f"{prefix}.down_proj")
-        else:
-            self.gate_up_proj = CustomDeepseekV2MergedReplicatedLinear(
-                hidden_size, [intermediate_size] * 2,
-                bias=False,
-                quant_config=quant_config,
-                prefix=f"{prefix}.gate_up_proj")
-            self.down_proj = ReplicatedLinear(intermediate_size,
-                                              hidden_size,
-                                              bias=False,
-                                              quant_config=quant_config,
-                                              prefix=f"{prefix}.down_proj")
-        if hidden_act != "silu":
-            raise ValueError(f"Unsupported activation: {hidden_act}. "
-                             "Only silu is supported for now.")
-
-        quant_method = self.gate_up_proj.quant_method
-        if isinstance(quant_method, UnquantizedLinearMethod):
-            self.act_fn = CustomDeepseekV2SiluAndMul()
-        elif (isinstance(quant_method, AscendLinearMethod) and isinstance(
-                quant_method.quant_method, AscendW8A8DynamicLinearMethod)):
-            # TODO(sdmyzlp): Currently preserved as before:
-            # 1. The only quantization supported for silu is W8A8Dynamic
-            # 2. Output dtype of gate_up/down is fixed to be int32/bfloat16
-            #
-            # Maybe one can implement a better and more general configuration
-            # scheme, e.g. by somehow passing around the tweaked `quant_config`
-            self.act_fn = CustomDeepseekV2SiluAndMul(
-                # Use lazy binding, for `weight_scale_fp32` is accessible
-                # only after `process_weights_after_loading`.
-                weight_scale=lambda: self.gate_up_proj.weight_scale_fp32)
-            # To be consumed by AscendW8A8DynamicLinearMethod.apply()
-            self.gate_up_proj._ascend_quant_config = {
-                "output_dtype": torch.int32,
-                "pertoken_scale": False,
-                "return_scale": True,
-            }
-            self.down_proj._ascend_quant_config = {
-                "output_dtype": torch.bfloat16,
-                "pertoken_scale": True,
-                "return_scale": False,
-            }
-        else:
-            raise NotImplementedError(
-                f"Quantization with [{type(quant_method)}] is NOT supported")
-
-    def forward(self, x):
-        gate_up, _ = self.gate_up_proj(x)
-        x = self.act_fn(gate_up)
-        x, _ = self.down_proj(x)
-        return x
-
-
-class CustomDeepseekV2MoE(nn.Module):
-
-    top_k: int
-
-    def __init__(self,
-                 config: PretrainedConfig,
-                 quant_config: Optional[QuantizationConfig] = None,
-                 prefix: str = ""):
-        super().__init__()
-        self.tp_size = get_tensor_model_parallel_world_size()
-        self.routed_scaling_factor = config.routed_scaling_factor
-        self.n_shared_experts = config.n_shared_experts
-        if self.tp_size > config.n_routed_experts:
-            raise ValueError(
-                f"Tensor parallel size {self.tp_size} is greater than "
-                f"the number of experts {config.n_routed_experts}.")
-
-        if config.hidden_act != "silu":
-            raise ValueError(f"Unsupported activation: {config.hidden_act}. "
-                             "Only silu is supported for now.")
-
-        ascend_config = get_ascend_config()
-        self.torchair_graph_enabled = ascend_config.torchair_graph_config.enabled
-        self.enable_multistream_moe = \
-            ascend_config.torchair_graph_config.enable_multistream_moe and \
-            self.torchair_graph_enabled
-
-        self.gate = ReplicatedLinear(config.hidden_size,
-                                     config.n_routed_experts,
-                                     bias=False,
-                                     quant_config=None,
-                                     prefix=f"{prefix}.gate")
-        if config.topk_method == "noaux_tc":
-            self.gate.e_score_correction_bias = nn.Parameter(
-                torch.empty(config.n_routed_experts))
-        else:
-            self.gate.e_score_correction_bias = None
-
-        self.experts = AscendFusedMoE(
-            num_experts=config.n_routed_experts,
-            top_k=config.num_experts_per_tok,
-            hidden_size=config.hidden_size,
-            intermediate_size=config.moe_intermediate_size,
-            reduce_results=False,
-            renormalize=config.norm_topk_prob,
-            quant_config=quant_config,
-            use_grouped_topk=True,
-            num_expert_group=config.n_group,
-            topk_group=config.topk_group,
-            prefix=f"{prefix}.experts",
-            scoring_func=config.scoring_func,
-            e_score_correction_bias=self.gate.e_score_correction_bias)
-
-        if config.n_shared_experts is not None:
-            self.all_reduce_merge = self.experts.all_reduce_merge
-            reduce_results = not self.all_reduce_merge
-            intermediate_size = (config.moe_intermediate_size *
-                                 config.n_shared_experts)
-            enable_shared_expert_dp = ascend_config.enable_shared_expert_dp
-            self.shared_experts = CustomDeepseekV2MLP(
-                hidden_size=config.hidden_size,
-                intermediate_size=intermediate_size,
-                hidden_act=config.hidden_act,
-                quant_config=quant_config,
-                reduce_results=reduce_results,
-                force_replicate=self.enable_multistream_moe
-                or enable_shared_expert_dp,
-                prefix=f"{prefix}.shared_experts")
-        else:
-            self.shared_experts = None  # type: ignore
-        CustomDeepseekV2MoE.top_k = config.num_experts_per_tok
-
-        self.dp_size = get_dp_group().world_size
-
-        self.tp_group = get_tp_group().device_group
-        self.tp_rank = get_tp_group().rank_in_group
-        self.ep_group = get_ep_group()
-
-        self.params_dtype = torch.get_default_dtype()
-        self.rm_router_logits = self.experts.rm_router_logits
-
-    def forward(self,
-                hidden_states: torch.Tensor,
-                attn_metadata: Optional[AttentionMetadata] = None,
-                replace_allreduce: bool = False) -> torch.Tensor:
-
-        forward_context = get_forward_context()
-        # when profile runs, force experts to load balanced tokens
-        # to avoid high memory consumption on a single rank.
-
-        enable_force_load_balance = forward_context.in_profile_run
-
-        is_prefill = forward_context.with_prefill
-
-        # router_logits: (num_tokens, n_experts)
-        router_logits = None
-        if not self.rm_router_logits and not self.enable_multistream_moe:
-            router_logits, _ = self.gate(hidden_states)
-
-        experts_hidden_states = self.experts(
-            hidden_states=hidden_states,
-            router_logits=router_logits,
-            is_prefill=is_prefill,
-            top_k=CustomDeepseekV2MoE.top_k,
-            enable_force_load_balance=enable_force_load_balance,
-            shared_experts=self.shared_experts,
-            gate=self.gate,
-            replace_allreduce=replace_allreduce)
-
-        hidden_states = (
-            experts_hidden_states[0] * self.routed_scaling_factor +
-            experts_hidden_states[1])
-        if self.all_reduce_merge:
-            # When all_reduce_merge is in progress, shared_experts does not do all_reduce in mlp, but waits until shared_experts+router_experts are completed before doing all_reduce
-            hidden_states = tensor_model_parallel_all_reduce(hidden_states)
-
-        return hidden_states
-
-
-=======
->>>>>>> 88ca8a05
 class CustomDeepseekV2MLAAttention(DeepseekV2MLAAttention):
 
     def __init__(
@@ -380,32 +181,12 @@
             bias=False,
             quant_config=quant_config,
             prefix=f"{prefix}.kv_b_proj")
-<<<<<<< HEAD
-
-        if (config.n_routed_experts is not None
-                and self.debug_layer_idx >= config.first_k_dense_replace
-                and self.debug_layer_idx % config.moe_layer_freq == 0
-                and self.enable_shared_expert_dp):
-            self.o_proj = CustomDeepseekV2RowParallelLinearReplaceAllreduce(
-                self.num_heads * self.v_head_dim,
-                self.hidden_size,
-                bias=False,
-                quant_config=quant_config,
-                prefix=f"{prefix}.o_proj")
-        else:
-            self.o_proj = RowParallelLinear(self.num_heads * self.v_head_dim,
-                                            self.hidden_size,
-                                            bias=False,
-                                            quant_config=quant_config,
-                                            prefix=f"{prefix}.o_proj")
-=======
-        self.o_proj = CustomDeepseekV2RowParallelLinear(
+        self.o_proj = RowParallelLinear(
             self.num_heads * self.v_head_dim,
             self.hidden_size,
             bias=False,
             quant_config=quant_config,
             prefix=f"{prefix}.o_proj")
->>>>>>> 88ca8a05
 
         if rope_scaling:
             rope_scaling["rope_type"] = 'deepseek_yarn'
@@ -465,16 +246,7 @@
 
 class CustomDeepseekV2DecoderLayer(DeepseekV2DecoderLayer):
 
-<<<<<<< HEAD
-    def __init__(self,
-                 config: PretrainedConfig,
-                 prefix: str,
-                 model_config: ModelConfig,
-                 cache_config: Optional[CacheConfig] = None,
-                 quant_config: Optional[QuantizationConfig] = None) -> None:
-=======
     def __init__(self, vllm_config: VllmConfig, prefix: str) -> None:
->>>>>>> 88ca8a05
         nn.Module.__init__(self)
         config = vllm_config.model_config.hf_config
         model_config = vllm_config.model_config
@@ -544,187 +316,6 @@
         self.routed_scaling_factor = config.routed_scaling_factor
         self.first_k_dense_replace = config.first_k_dense_replace
         self.tp_group = get_tp_group().device_group
-<<<<<<< HEAD
-        self.enable_shared_expert_dp = ascend_config.enable_shared_expert_dp
-
-    def forward(
-        self,
-        positions: torch.Tensor,
-        hidden_states: torch.Tensor,
-        residual: Optional[torch.Tensor],
-        kv_cache: Optional[torch.Tensor] = None,
-        attn_metadata: Optional[AttentionMetadata] = None,
-        replace_allreduce: bool = False,
-    ) -> torch.Tensor:
-        # Self Attention
-        if residual is None:
-            residual = hidden_states
-            hidden_states = self.input_layernorm(hidden_states)
-        else:
-            previous_hidden_states, previous_residual = hidden_states, residual
-            hidden_states, residual = self.input_layernorm(
-                hidden_states, residual)
-            # Dispose hidden_states and residual from the previous layer
-            # to save npu memory because they're no longer used.
-            dispose_tensor(previous_hidden_states)
-            dispose_tensor(previous_residual)
-
-        hidden_states = self.self_attn(
-            positions=positions,
-            hidden_states=hidden_states,
-            kv_cache=kv_cache,
-            attn_metadata=attn_metadata,
-        )
-
-        if hidden_states.dtype == torch.float16:
-            # Fix FP16 overflow
-            # We scale both hidden_states and residual before
-            # rmsnorm, and rmsnorm result would not affect by scale.
-            hidden_states *= 1. / self.routed_scaling_factor
-            if self.layer_idx == 0:
-                # The residual is shared by all layers, we only scale it on
-                # first layer.
-                residual *= 1. / self.routed_scaling_factor
-
-        tp_size = get_tensor_model_parallel_world_size()
-        if self.enable_shared_expert_dp and (
-                self.layer_idx == self.first_k_dense_replace
-                or self.layer_idx == self.layers) and tp_size > 1:
-            num_tokens, _ = residual.shape
-            if num_tokens % tp_size:
-                residual = nn.functional.pad(residual,
-                                             (0, 0, 0, -num_tokens % tp_size))
-            chunk_residual = torch.tensor_split(residual, tp_size, dim=0)
-            tp_rank = get_tensor_model_parallel_rank()
-            residual = chunk_residual[tp_rank]
-
-        # Fully Connected
-        hidden_states, residual = self.post_attention_layernorm(
-            hidden_states, residual)
-
-        if isinstance(self.mlp, CustomDeepseekV2MoE):
-            hidden_states = self.mlp(hidden_states, attn_metadata)
-        else:
-            hidden_states = self.mlp(hidden_states)
-
-        if isinstance(
-                self.mlp,
-                CustomDeepseekV2MLP) and hidden_states.dtype == torch.float16:
-            # Fix FP16 overflow
-            # Scaling the DeepseekV2MLP output, it is the input of
-            # input_layernorm of next decoder layer.
-            # The scaling of DeepseekV2MOE output would be done in the forward
-            # of DeepseekV2MOE
-            hidden_states *= 1. / self.routed_scaling_factor
-
-        # for last layer of main model and mtp layer.
-        if self.enable_shared_expert_dp and self.layer_idx >= (
-                self.layers - 1) and tp_size > 1:
-            hidden_states = get_tp_group().all_gather(hidden_states, 0)
-            residual = get_tp_group().all_gather(residual, 0)
-
-            attn_metadata = get_forward_context().attn_metadata
-            if attn_metadata is not None:
-                num_tokens = attn_metadata.num_actual_tokens
-            else:
-                num_tokens = hidden_states.shape[0]
-
-            if num_tokens < hidden_states.shape[0]:
-                hidden_states = hidden_states[:num_tokens]
-                residual = residual[:num_tokens]
-
-        return hidden_states, residual
-
-
-class CustomDeepseekV2Model(nn.Module):
-
-    fall_back_to_pt_during_load = False
-
-    def __init__(self, *, vllm_config: VllmConfig, prefix: str = ""):
-        super().__init__()
-
-        config = vllm_config.model_config.hf_config
-        model_config = vllm_config.model_config
-        cache_config = vllm_config.cache_config
-        quant_config = vllm_config.quant_config
-
-        self.padding_idx = config.pad_token_id
-        self.vocab_size = config.vocab_size
-        self.tp_size = get_tensor_model_parallel_world_size()
-
-        if get_pp_group().is_first_rank:
-            self.embed_tokens = VocabParallelEmbedding(
-                config.vocab_size,
-                config.hidden_size,
-                quant_config=quant_config,
-                prefix=f"{prefix}.embed_tokens")
-        else:
-            self.embed_tokens = PPMissingLayer()
-
-        self.start_layer, self.end_layer, self.layers = make_layers(
-            config.num_hidden_layers,
-            lambda prefix: CustomDeepseekV2DecoderLayer(
-                config,
-                prefix,
-                model_config=model_config,
-                cache_config=cache_config,
-                quant_config=quant_config),
-            prefix=f"{prefix}.layers")
-
-        if get_pp_group().is_last_rank:
-            self.norm = RMSNorm(config.hidden_size, eps=config.rms_norm_eps)
-        else:
-            self.norm = PPMissingLayer()
-        self.make_empty_intermediate_tensors = (
-            make_empty_intermediate_tensors_factory(
-                ["hidden_states", "residual"], config.hidden_size))
-
-    def get_input_embeddings(self, input_ids: torch.Tensor) -> torch.Tensor:
-        return self.embed_tokens(input_ids)
-
-    def forward(
-        self,
-        input_ids: torch.Tensor,
-        positions: torch.Tensor,
-        kv_caches: Optional[List[torch.Tensor]] = None,
-        attn_metadata: Optional[AttentionMetadata] = None,
-        intermediate_tensors: Optional[IntermediateTensors] = None,
-        inputs_embeds: Optional[torch.Tensor] = None,
-    ) -> Union[torch.Tensor, IntermediateTensors]:
-        if get_pp_group().is_first_rank:
-            if inputs_embeds is not None:
-                hidden_states = inputs_embeds
-            else:
-                hidden_states = self.get_input_embeddings(input_ids)
-            residual = None
-        else:
-            assert intermediate_tensors is not None
-            hidden_states = intermediate_tensors["hidden_states"]
-            residual = intermediate_tensors["residual"]
-
-        replace_allreduce = hidden_states.shape[0] % self.tp_size == 0
-
-        for i in range(self.start_layer, self.end_layer):
-            layer = self.layers[i]
-            hidden_states, residual = layer(
-                positions,
-                hidden_states,
-                residual,
-                kv_caches[i -
-                          self.start_layer] if kv_caches is not None else None,
-                attn_metadata,
-                replace_allreduce=replace_allreduce)
-
-        if not get_pp_group().is_last_rank:
-            return IntermediateTensors({
-                "hidden_states": hidden_states,
-                "residual": residual
-            })
-
-        hidden_states, _ = self.norm(hidden_states, residual)
-        return hidden_states
-=======
->>>>>>> 88ca8a05
 
 
 class CustomDeepseekV2ForCausalLM(DeepseekV2ForCausalLM):
