--- conflicted
+++ resolved
@@ -290,8 +290,7 @@
         reduce_results: bool = True,
         force_replicate: bool = False,
         prefix: str = "",
-        enable_sp: bool = False,
-        is_shared_expert: bool = False,
+        enable_sp: bool = False
     ) -> None:
         super().__init__()
         self.enable_sp = enable_sp
@@ -434,8 +433,7 @@
                 force_replicate=self.enable_multistream_moe
                 or enable_shared_expert_dp,
                 prefix=f"{prefix}.shared_experts",
-                enable_sp = self.enable_sp,
-                is_shared_expert = True,
+                enable_sp = self.enable_sp
             )
         else:
             self.shared_experts = None  # type: ignore
@@ -590,13 +588,14 @@
         # Since new page_attn op with softmax_lse return is not ready yet,
         # need a kv_b_proj without tp while decode + sp,
         # refer to log in mla_v1.py _forward_decode_sp
-        # self.kv_b_proj_full = ReplicatedLinear(
-        #     self.kv_lora_rank,
-        #     self.num_heads * (self.qk_nope_head_dim + self.v_head_dim),
-        #     bias=False,
-        #     quant_config=quant_config,
-        #     prefix=f"{prefix}.kv_b_proj")
-        self.kv_b_proj_full = None
+        # TODO remove self.kv_b_proj_full later
+        self.kv_b_proj_full = ReplicatedLinear(
+            self.kv_lora_rank,
+            self.num_heads * (self.qk_nope_head_dim + self.v_head_dim),
+            bias=False,
+            quant_config=quant_config,
+            prefix=f"{prefix}.kv_b_proj")
+        # self.kv_b_proj_full = None
         if (config.n_routed_experts is not None
                 and self.debug_layer_idx >= config.first_k_dense_replace
                 and self.debug_layer_idx % config.moe_layer_freq == 0
@@ -673,26 +672,6 @@
             kv_cache: Optional[torch.Tensor] = None,
             attn_metadata: Optional[AttentionMetadata] = None) -> torch.Tensor:
         forward_context = get_forward_context()
-<<<<<<< HEAD
-        enable_multistream_mla = (self.enable_multistream_mla
-                                  and attn_metadata is not None
-                                  and not forward_context.with_prefill
-                                  and attn_metadata.num_decodes > 0)
-        forward_kwargs = {"enable_multistream_mla": enable_multistream_mla}
-        is_prefill = 0
-        if forward_context.attn_metadata:
-            is_prefill = forward_context.attn_metadata.num_prefills
-        if self.q_lora_rank is not None:
-            npu_prefetch(self.q_a_proj.weight,
-                         hidden_states,
-                         enabled=enable_multistream_mla)
-            ckq = self.q_a_proj(hidden_states)[0]
-            hidden_states_or_q_c = self.q_a_layernorm(ckq)
-            forward_kwargs['ckq'] = ckq
-        else:
-            hidden_states_or_q_c = hidden_states
-        if self.torchair_graph_enabled:
-=======
         if kv_cache is None:
             kv_cache = self.mla_attn.kv_cache[forward_context.virtual_engine]
         num_tokens = hidden_states.shape[0]
@@ -701,40 +680,14 @@
             # Simulate all gather to calculate output shape
             num_tokens = num_tokens * self.tp_size
             need_gather_q_kv = True
+        is_prefill = False
+        if forward_context.attn_metadata:
+            is_prefill = forward_context.attn_metadata.num_prefills
+        if self.enable_sp and is_prefill:
+            need_gather_q_kv =True
         if not self.enable_shared_expert_dp or self.debug_layer_idx < self.first_k_dense_replace:
->>>>>>> ad13964c
             output_shape = hidden_states.shape
         else:
-<<<<<<< HEAD
-            kv_no_split = self.kv_a_proj_with_mqa(hidden_states)[0]
-            if self.enable_shared_expert_dp and self.debug_layer_idx > self.first_k_dense_replace and self.debug_layer_idx < self.layers:
-                hidden_states_or_q_c = get_tp_group().all_gather(
-                    hidden_states_or_q_c, 0)
-                kv_no_split = get_tp_group().all_gather(kv_no_split, 0)
-
-            if self.enable_sp and is_prefill:
-                kv_no_split = get_tp_group().all_gather(kv_no_split, 0)
-                kv_no_split = kv_no_split[:original_len]
-
-                hidden_states_or_q_c = get_tp_group().all_gather(hidden_states_or_q_c, 0)
-                hidden_states_or_q_c = hidden_states_or_q_c[:original_len]
-
-            kv_c, k_pe = kv_no_split.split(
-                [self.kv_lora_rank, self.qk_rope_head_dim], dim=-1)
-            kv_c_normed = self.kv_a_layernorm(kv_c.contiguous())
-            if not self.enable_shared_expert_dp or self.debug_layer_idx < self.first_k_dense_replace:
-                output_shape = hidden_states.shape
-            else:
-                num_tokens = hidden_states_or_q_c.shape[0]
-                rows = num_tokens // self.tp_size
-                if num_tokens % self.tp_size:
-                    rows += 1
-                output_shape = (rows, hidden_states.shape[1])
-            return self.mla_attn(hidden_states_or_q_c,
-                                 kv_c_normed,
-                                 k_pe,
-                                 output_shape=output_shape)
-=======
             rows = num_tokens // self.tp_size
             if num_tokens % self.tp_size:
                 rows += 1
@@ -747,7 +700,6 @@
                                             need_gather_q_kv, output)
         output = output.view(-1, output_shape[-1])
         return output
->>>>>>> ad13964c
 
 
 class CustomDeepseekV2DecoderLayer(DeepseekV2DecoderLayer):
@@ -816,8 +768,7 @@
                 hidden_act=config.hidden_act,
                 quant_config=quant_config,
                 prefix=f"{prefix}.mlp",
-                enable_sp = self.enable_sp,
-                is_shared_expert = False,
+                enable_sp = self.enable_sp
             )
         self.input_layernorm = RMSNorm(config.hidden_size,
                                        eps=config.rms_norm_eps)
@@ -1010,8 +961,7 @@
                 positions,
                 hidden_states,
                 residual,
-                kv_caches[i -
-                          self.start_layer] if kv_caches is not None else None,
+                kv_caches[i - self.start_layer] if kv_caches is not None else None,
                 attn_metadata,
                 replace_allreduce=replace_allreduce)
 
@@ -1155,15 +1105,15 @@
                                             default_weight_loader)
                     weight_loader(param, loaded_weight)
                     # also load kv_b_proj weights to kv_b_proj_full, for forward_decode_sp
-                    # name_split = name.split('.')
-                    # if name_split[-2] == 'kv_b_proj':
-                    #     name_split[-2] = name_split[-2] + '_full'
-                    #     new_name = '.'.join(name_split)
-                    #     param = params_dict[new_name]
-                    #     weight_loader = getattr(param, "weight_loader",
-                    #                             default_weight_loader)
-                    #     weight_loader(param, loaded_weight)
-                    #     loaded_params.add(new_name)
+                    name_split = name.split('.')
+                    if name_split[-2] == 'kv_b_proj':
+                        name_split[-2] = name_split[-2] + '_full'
+                        new_name = '.'.join(name_split)
+                        param = params_dict[new_name]
+                        weight_loader = getattr(param, "weight_loader",
+                                                default_weight_loader)
+                        weight_loader(param, loaded_weight)
+                        loaded_params.add(new_name)
             loaded_params.add(name)
         return loaded_params
 
