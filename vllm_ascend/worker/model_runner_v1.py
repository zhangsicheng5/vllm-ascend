#
# Copyright (c) 2025 Huawei Technologies Co., Ltd. All Rights Reserved.
# Copyright 2023 The vLLM team.
#
# Licensed under the Apache License, Version 2.0 (the "License");
# you may not use this file except in compliance with the License.
# You may obtain a copy of the License at
#
#     http://www.apache.org/licenses/LICENSE-2.0
#
# Unless required by applicable law or agreed to in writing, software
# distributed under the License is distributed on an "AS IS" BASIS,
# WITHOUT WARRANTIES OR CONDITIONS OF ANY KIND, either express or implied.
# See the License for the specific language governing permissions and
# limitations under the License.
# This file is a part of the vllm-ascend project.
# Adapted from vllm-project/vllm/vllm/worker/gpu_model_runner.py
#

import copy
import gc
import math
import time
from contextlib import contextmanager, nullcontext
from dataclasses import dataclass
from typing import TYPE_CHECKING, Dict, List, Optional, Union, cast

import numpy as np
import numpy.typing as npt
import torch
import torch._dynamo.cache_size
import torch.distributed as dist
import torch.nn as nn
from tqdm import tqdm  # type: ignore
from vllm.attention import AttentionType, get_attn_backend
from vllm.attention.layer import Attention
from vllm.compilation.counter import compilation_counter
from vllm.compilation.monitor import set_cudagraph_capturing_enabled
from vllm.config import CompilationLevel, CUDAGraphMode, VllmConfig
<<<<<<< HEAD
from vllm.distributed import (get_tensor_model_parallel_world_size,
                              get_tensor_model_parallel_rank,
                              get_tp_group, 
                              get_cp_group)
=======
from vllm.distributed import tensor_model_parallel_all_gather
>>>>>>> 6d8bc38c
from vllm.distributed.kv_transfer import (get_kv_transfer_group,
                                          has_kv_transfer_group)
from vllm.distributed.kv_transfer.kv_connector.v1 import KVConnectorBase_V1
from vllm.distributed.parallel_state import (get_dp_group,
                                             get_tp_group,
                                             get_pp_group,
                                             get_context_model_parallel_world_size,
                                             get_context_model_parallel_rank,
                                             is_global_first_rank)
from vllm.forward_context import BatchDescriptor, get_forward_context
from vllm.logger import logger
from vllm.model_executor.layers.fused_moe import FusedMoE
from vllm.model_executor.layers.rotary_embedding import MRotaryEmbedding
from vllm.model_executor.model_loader import get_model
from vllm.model_executor.models.interfaces import supports_transcription
from vllm.model_executor.models.interfaces_base import (
    VllmModelForPooling, is_pooling_model, is_text_generation_model)
from vllm.multimodal.inputs import MultiModalKwargsItem, PlaceholderRange
from vllm.multimodal.utils import group_mm_kwargs_by_modality
from vllm.pooling_params import PoolingParams
from vllm.sampling_params import SamplingType
from vllm.sequence import IntermediateTensors, PoolerOutput
from vllm.tasks import GenerationTask, PoolingTask, SupportedTask
from vllm.utils import (STR_DTYPE_TO_TORCH_DTYPE, DeviceMemoryProfiler,
                        LazyLoader, cdiv, is_pin_memory_available)
from vllm.v1.cudagraph_dispatcher import CudagraphDispatcher
from vllm.v1.kv_cache_interface import (FullAttentionSpec, KVCacheConfig,
                                        KVCacheSpec)
from vllm.v1.outputs import (EMPTY_MODEL_RUNNER_OUTPUT, AsyncModelRunnerOutput,
                             DraftTokenIds, LogprobsTensors, ModelRunnerOutput)
from vllm.v1.pool.metadata import PoolingMetadata
from vllm.v1.sample.metadata import SamplingMetadata
from vllm.v1.spec_decode.metadata import SpecDecodeMetadata
from vllm.v1.spec_decode.ngram_proposer import NgramProposer
from vllm.v1.worker.kv_connector_model_runner_mixin import KVConnectorOutput
from vllm.v1.worker.lora_model_runner_mixin import LoRAModelRunnerMixin
from vllm.v1.worker.utils import (bind_kv_cache, gather_mm_placeholders,
                                  sanity_check_mm_encoder_outputs,
                                  scatter_mm_placeholders)

from vllm_ascend.ascend_config import get_ascend_config
from vllm_ascend.ascend_forward_context import set_ascend_forward_context
from vllm_ascend.attention.attention_mask import AttentionMaskBuilder
from vllm_ascend.attention.attention_v1 import (AscendAttentionState,
                                                AscendMetadata)
from vllm_ascend.attention.mla_v1 import AscendMLAMetadata
from vllm_ascend.attention.utils import (AscendCommonAttentionMetadata, 
                                         AscendCommonLongSequenceMetadata)
from vllm_ascend.compilation.acl_graph import ACLGraphWrapper
from vllm_ascend.multistream.ms_split import compute_split_seq_index
from vllm_ascend.platform import NPUPlatform
from vllm_ascend.sample.logits_processor import build_logitsprocs
from vllm_ascend.sample.rejection_sampler import AscendRejectionSampler
from vllm_ascend.spec_decode import get_spec_decode_method
from vllm_ascend.spec_decode.eagle_proposer import EagleProposer
from vllm_ascend.spec_decode.interface import SpecDcodeType
from vllm_ascend.spec_decode.mtp_proposer import MtpProposer
from vllm_ascend.torchair.torchair_attention import AscendTorchairMetadata
from vllm_ascend.torchair.torchair_mla import AscendMLATorchairMetadata
from vllm_ascend.utils import (ACL_FORMAT_FRACTAL_ND, ACL_FORMAT_FRACTAL_NZ,
                               AscendSocVersion, ProfileExecuteDuration,
                               get_ascend_soc_version, is_310p,
                               lmhead_tp_enable)
from vllm_ascend.worker.npu_input_batch import CachedRequestState, InputBatch
from vllm_ascend.ops.comm_utils import get_sp_metadata_context

if TYPE_CHECKING:
    import xgrammar as xgr  # type: ignore[import-untyped]
    from vllm.v1.core.sched.output import SchedulerOutput
else:
    xgr = LazyLoader("xgr", globals(), "xgrammar")

import torch_npu

import vllm_ascend.envs as envs_ascend

# if true, allow tensor initialization and casting with internal format (e.g., NZ)
torch.npu.config.allow_internal_format = True

if is_310p():
    torch_npu.npu.set_compile_mode(jit_compile=False)
    ACL_FORMAT = ACL_FORMAT_FRACTAL_NZ
else:
    ACL_FORMAT = ACL_FORMAT_FRACTAL_ND


@dataclass
class GraphCaptureContext:
    stream: torch.npu.Stream


@contextmanager
def graph_capture(device: torch.device):
    """
    `graph_capture` is a context manager which should surround the code that
    is capturing the NPU graph. Its main purpose is to ensure that the
    some operations will be run after the graph is captured, before the graph
    is replayed. It returns a `GraphCaptureContext` object which contains the
    necessary data for the graph capture. Currently, it only contains the
    stream that the graph capture is running on. This stream is set to the
    current NPU stream when the context manager is entered and reset to the
    default stream when the context manager is exited. This is to ensure that
    the graph capture is running on a separate stream from the default stream,
    in order to explicitly distinguish the kernels to capture
    from other kernels possibly launched on background in the default stream.
    """
    graph_capture_context = GraphCaptureContext(
        torch.npu.Stream(device=device))
    stream = graph_capture_context.stream

    # we use nullcontext now
    maybe_ca_context = nullcontext()

    # ensure all initialization operations complete before attempting to
    # capture the graph on another stream
    curr_stream = torch.npu.current_stream()
    if curr_stream != stream:
        stream.wait_stream(curr_stream)

    with torch.npu.stream(stream), maybe_ca_context:
        yield graph_capture_context


# Wrapper for ModelRunnerOutput to support overlapped execution.
class AsyncNPUModelRunnerOutput(AsyncModelRunnerOutput):

    def __init__(
        self,
        model_runner_output: ModelRunnerOutput,
        sampled_token_ids: torch.Tensor,
        invalid_req_indices: list[int],
        async_output_copy_stream: torch.npu.Stream,
    ):
        self._model_runner_output = model_runner_output
        self._invalid_req_indices = invalid_req_indices

        # Event on the copy stream so we can synchronize the non-blocking copy.
        self._async_copy_ready_event = torch.npu.Event()

        # Keep a reference to the device tensor to avoid it being
        # deallocated until we finish copying it to the host.
        self._sampled_token_ids = sampled_token_ids

        # Initiate the copy on a separate stream, but do not synchronize it.
        default_stream = torch.npu.current_stream()
        with torch.npu.stream(async_output_copy_stream):
            async_output_copy_stream.wait_stream(default_stream)
            self._sampled_token_ids_cpu = self._sampled_token_ids.to(
                'cpu', non_blocking=True)
            self._async_copy_ready_event.record()

    def get_output(self) -> ModelRunnerOutput:
        """Copy the device tensors to the host and return a ModelRunnerOutput.

        This function blocks until the copy is finished.
        """
        self._async_copy_ready_event.synchronize()

        # Release the device tensor once the copy has completed
        del self._sampled_token_ids

        valid_sampled_token_ids = self._sampled_token_ids_cpu.tolist()
        for i in self._invalid_req_indices:
            valid_sampled_token_ids[i].clear()

        output = self._model_runner_output
        output.sampled_token_ids = valid_sampled_token_ids
        return output


class NPUModelRunner(LoRAModelRunnerMixin):

    def __init__(self, vllm_config: VllmConfig, device: torch.device):
        self.vllm_config = vllm_config
        self.model_config = vllm_config.model_config
        self.cache_config = vllm_config.cache_config
        self.compilation_config = vllm_config.compilation_config
        self.load_config = vllm_config.load_config
        self.lora_config = vllm_config.lora_config
        self.parallel_config = vllm_config.parallel_config
        self.pin_memory = is_pin_memory_available()
        self.scheduler_config = vllm_config.scheduler_config
        self.speculative_config = vllm_config.speculative_config
        self.block_size = vllm_config.cache_config.block_size
        self.max_num_blocks_per_req = cdiv(self.model_config.max_model_len,
                                           self.block_size)
        self.max_num_tokens = self.scheduler_config.max_num_batched_tokens
        decode_max_num_seqs = getattr(self.scheduler_config,
                                      'decode_max_num_seqs', 0)
        self.max_num_reqs = max(self.scheduler_config.max_num_seqs,
                                decode_max_num_seqs)
        self.dp_size = vllm_config.parallel_config.data_parallel_size
        self.dp_rank = vllm_config.parallel_config.data_parallel_rank
        self.cp_size = get_context_model_parallel_world_size()
        self.cp_rank = get_context_model_parallel_rank()
        self.enable_sp = self.parallel_config.enable_sequence_parallel
        self.sp_size = get_tensor_model_parallel_world_size() if self.enable_sp else 1
        self.sp_rank = get_tensor_model_parallel_rank() if self.enable_sp else 0
        self.device = device
        if envs_ascend.VLLM_ASCEND_ENABLE_PREFETCH_MLP:
            self.prefetch_stream = torch.npu.Stream(device=device)
        else:
            self.prefetch_stream = None
        self.dtype = self.model_config.dtype
        if envs_ascend.VLLM_ASCEND_ENABLE_TOPK_TOPP_OPTIMIZATION:
            # TODO: drop the env config to use ascend sampler by default
            from vllm_ascend.sample.sampler import AscendSampler

            self.sampler = AscendSampler()
        else:
            from vllm.v1.sample.sampler import Sampler

            self.sampler = Sampler()

        # Lazy initialization, these will be set after __init__
        self.kv_caches: List[torch.Tensor] = []
        self.encoder_cache: Dict[str, torch.Tensor] = {}
        self.attn_mask = None
        self.attn_state = None
        self.requests: Dict[str, CachedRequestState] = {}
        self.intermediate_tensors: Optional[IntermediateTensors] = None

        ascend_config = get_ascend_config()
        if ascend_config.ascend_scheduler_config.enabled:
            self.chunked_prefill_enabled = self.scheduler_config.chunked_prefill_enabled
        else:
            self.chunked_prefill_enabled = True

        if self.cache_config.cache_dtype == "auto":
            self.kv_cache_dtype = self.dtype
        else:
            self.kv_cache_dtype = STR_DTYPE_TO_TORCH_DTYPE[
                self.cache_config.cache_dtype]

        self.is_multimodal_model = self.model_config.is_multimodal_model
        self.is_pooling_model = self.model_config.pooler_config is not None
        if self.is_multimodal_model:
            self.inputs_embeds = torch.zeros(
                (self.max_num_tokens, self.model_config.get_hidden_size()),
                dtype=self.dtype,
                device=self.device)

        # Set up Attention
        self.attn_backend = get_attn_backend(
            0,
            self.dtype,
            None,
            self.block_size,
            self.model_config.is_attention_free,
            use_mla=self.model_config.use_mla,
        )
        self.attn_metadata_builder = self.attn_backend.get_builder_cls()(
            vllm_config, device)
        if self.cp_size > 1:
            self.attn_mask_builder = None
        else:
            self.attn_mask_builder = AttentionMaskBuilder(
                self.model_config.max_model_len, self.dtype)

        # Set up speculative decoding.
        self.spec_attn_mask = None
        self.drafter: Optional[Union[NgramProposer, EagleProposer,
                                     MtpProposer]] = None
        self.actual_seq_lengths_q = []
        self.decode_token_per_req = 1
        if self.speculative_config:
            spec_token_num = self.speculative_config.num_speculative_tokens
            assert spec_token_num > 0
            self.decode_token_per_req = 1 + spec_token_num
            self.actual_seq_lengths_q = [
                len for len in
                range(self.decode_token_per_req, self.max_num_tokens +
                      1, self.decode_token_per_req)
            ]
            self.spec_attn_mask = torch.triu(torch.ones(2048,
                                                        2048,
                                                        dtype=torch.bool),
                                             diagonal=1).to(self.device)
            if get_pp_group().is_last_rank:
                self.drafter = get_spec_decode_method(
                    self.speculative_config.method, self.vllm_config,
                    self.device, self)
                self.rejection_sampler = AscendRejectionSampler()

        # Persistent batch.
        self.input_ids = torch.zeros(self.max_num_tokens * self.sp_size,
                                     dtype=torch.int32,
                                     device=self.device)
        self.positions = torch.zeros(self.max_num_tokens * self.sp_size,
                                     dtype=torch.int64,
                                     device=self.device)
        self.query_start_loc = torch.zeros(self.max_num_reqs + 1,
                                           dtype=torch.int32,
                                           device=self.device)
        self.seq_lens = torch.zeros(self.max_num_reqs,
                                    dtype=torch.int32,
                                    device=self.device)

        self.uses_mrope = self.model_config.uses_mrope
        # Only relevant for models using M-RoPE (e.g, Qwen2-VL)
        if self.uses_mrope:
            # NOTE: `mrope_positions` is implemented with one additional dummy
            # position on purpose to make it non-contiguous so that it can work
            # with torch compile.
            # See detailed explanation in https://github.com/vllm-project/vllm/pull/12128#discussion_r1926431923

            # NOTE: When M-RoPE is enabled, position ids are 3D regardless of
            # the modality of inputs. For text-only inputs, each dimension has
            # identical position IDs, making M-RoPE functionally equivalent to
            # 1D-RoPE.
            # See page 5 of https://arxiv.org/abs/2409.12191
            self.mrope_positions = torch.zeros((3, self.max_num_tokens + 1),
                                               dtype=torch.int64,
                                               device=self.device)
            self.mrope_positions_cpu = torch.zeros(
                (3, self.max_num_tokens + 1),
                dtype=torch.int64,
                device="cpu",
                pin_memory=True)
            self.mrope_positions_np = self.mrope_positions_cpu.numpy()

        # OPTIMIZATION: Cache the tensors rather than creating them every step.
        self.arange_np: npt.NDArray[np.int32] = np.arange(max(
            self.max_num_reqs + 1, self.model_config.max_model_len,
            self.max_num_tokens) * self.cp_size * self.sp_size + self.cp_size * self.sp_size * self.max_num_reqs,
                                                          dtype=np.int32)
        self.position_cp = np.zeros(self.max_num_tokens * self.sp_size, dtype=np.int32)
        # NOTE(woosuk): These tensors are "stateless", i.e., they are literally
        # a faster version of creating a new tensor every time. Thus, we should
        # not make any assumptions about the values in these tensors.
        self.input_ids_cpu = torch.zeros(self.max_num_tokens * self.sp_size,
                                         dtype=torch.int32,
                                         device="cpu",
                                         pin_memory=True)
        self.positions_cpu = torch.zeros(self.max_num_tokens * self.sp_size,
                                         dtype=torch.int64,
                                         device="cpu",
                                         pin_memory=True)
        self.positions_np = self.positions_cpu.numpy()

        self.slot_mapping_cpu = torch.zeros(
            self.max_num_tokens * self.cp_size * self.sp_size + self.cp_size * self.sp_size * self.max_num_reqs,
            dtype=torch.int32,
            device="cpu",
            pin_memory=True)
        self.slot_mapping_np = self.slot_mapping_cpu.numpy()
        self.query_start_loc_cpu = torch.zeros(self.max_num_reqs + 1,
                                               dtype=torch.int32,
                                               device="cpu",
                                               pin_memory=True)
        self.query_start_loc_np = self.query_start_loc_cpu.numpy()
        self.seq_lens_cpu = torch.zeros(self.max_num_reqs,
                                        dtype=torch.int32,
                                        device="cpu",
                                        pin_memory=True)
        self.seq_lens_np = self.seq_lens_cpu.numpy()

        self.use_aclgraph = self._use_aclgraph()
        self.aclgraph_batch_sizes = list(
            reversed(self.compilation_config.cudagraph_capture_sizes))

        self.uniform_decode_query_len = 1 if not self.speculative_config else \
            1 + self.speculative_config.num_speculative_tokens
        # aclgraph dispatcher for runtime aclgraph dispatching.
        self.aclgraph_dispatcher = CudagraphDispatcher(self.vllm_config)
        # Cached outputs.
        self._draft_token_ids: Optional[Union[list[list[int]],
                                              torch.Tensor]] = None

        # NOTE: we need to use `in_profile_run` to determine whether `enable_force_load_balance` is True
        self.in_profile_run = False

        # kv role
        self.is_kv_producer = False
        self.is_kv_consumer = False
        if vllm_config.kv_transfer_config is not None:
            self.is_kv_producer = vllm_config.kv_transfer_config.is_kv_producer
            self.is_kv_consumer = vllm_config.kv_transfer_config.is_kv_consumer

        self.mc2_tokens_capacity = 512 * self.parallel_config.tensor_parallel_size
        self.reserved_mc2_mask = torch.zeros(
            self.mc2_tokens_capacity,
            dtype=torch.bool,
            device=self.device,
        )

        self.use_async_scheduling = self.scheduler_config.async_scheduling
        self.async_output_copy_stream = torch.npu.Stream() if \
            self.use_async_scheduling else None

    def _use_aclgraph(self) -> bool:
        return self.compilation_config.cudagraph_mode != CUDAGraphMode.NONE and self.compilation_config.level == CompilationLevel.PIECEWISE and not self.model_config.enforce_eager

    def _update_states(self, scheduler_output: "SchedulerOutput") -> None:
        # Remove finished requests from the cached states.
        for req_id in scheduler_output.finished_req_ids:
            self.requests.pop(req_id, None)

        # Remove the finished requests from the persistent batch.
        # NOTE(woosuk): There could be an edge case where finished_req_ids and
        # scheduled_req_ids overlap. This happens when a request is aborted and
        # then resubmitted with the same ID. In this case, we treat them as two
        # distinct requests - clearing the cached states for the first request
        # and handling the second as a new request.
        for req_id in scheduler_output.finished_req_ids:
            self.input_batch.remove_request(req_id)
        for mm_hash in scheduler_output.free_encoder_mm_hashes:
            self.encoder_cache.pop(mm_hash, None)
        # Remove the unscheduled requests from the persistent batch.
        # NOTE(woosuk): The unscheduled requests are either preempted requests
        # or running requests that are not scheduled in this step. We remove
        # them from the persistent batch but keep their cached states since
        # they will be scheduled again sometime in the future.
        scheduled_req_ids = scheduler_output.num_scheduled_tokens.keys()
        cached_req_ids = self.input_batch.req_id_to_index.keys()
        unscheduled_req_ids = cached_req_ids - scheduled_req_ids
        # NOTE(woosuk): The persistent batch optimization assumes that
        # consecutive batches contain mostly the same requests. If batches
        # have low request overlap (e.g., alternating between two distinct
        # sets of requests), this optimization becomes very inefficient.
        for req_id in unscheduled_req_ids:
            self.input_batch.remove_request(req_id)

        req_ids_to_add: list[str] = []
        # Add new requests to the cached states.
        for new_req_data in scheduler_output.scheduled_new_reqs:
            req_id = new_req_data.req_id
            sampling_params = new_req_data.sampling_params
            pooling_params = new_req_data.pooling_params

            if sampling_params and \
                sampling_params.sampling_type == SamplingType.RANDOM_SEED:
                generator = torch.Generator(device=self.device)
                generator.manual_seed(sampling_params.seed)
            else:
                generator = None

            if pooling_params:
                assert (task := pooling_params.task) is not None, (
                    "You did not set `task` in the API")
                model = cast(VllmModelForPooling, self.get_model())
                to_update = model.pooler.get_pooling_updates(task)
                to_update.apply(pooling_params)

            self.requests[req_id] = CachedRequestState(
                req_id=req_id,
                prompt_token_ids=new_req_data.prompt_token_ids,
                mm_kwargs=new_req_data.mm_kwargs,
                mm_positions=new_req_data.mm_positions,
                sampling_params=sampling_params,
                pooling_params=pooling_params,
                generator=generator,
                block_ids=new_req_data.block_ids,
                num_computed_tokens=new_req_data.num_computed_tokens,
                output_token_ids=[],
                lora_request=new_req_data.lora_request,
<<<<<<< HEAD
                num_computed_tokens_of_cp_sp=new_req_data.num_computed_tokens_of_cp_sp,
                **({
                    "mm_hashes": new_req_data.mm_hashes
                } if not (vllm_version_is("0.10.1.1")
                          or vllm_version_is("0.10.1")) else {
                              "mm_hashes": None
                          }),
=======
                mm_hashes=new_req_data.mm_hashes,
>>>>>>> 6d8bc38c
            )

            # Only relevant for models using M-RoPE (e.g, Qwen2-VL)
            if self.uses_mrope:
                image_grid_thw = []
                video_grid_thw = []
                second_per_grid_ts = []
                audio_feature_lengths = []
                use_audio_in_video = False
                for mm_item in self.requests[req_id].mm_kwargs:
                    mm_input = mm_item.get_data()
                    if mm_input.get("image_grid_thw") is not None:
                        image_grid_thw.append(
                            mm_input["image_grid_thw"].tolist())
                    if mm_input.get("video_grid_thw") is not None:
                        video_grid_thw.append(
                            mm_input["video_grid_thw"].tolist())
                    if mm_input.get("second_per_grid_ts") is not None:
                        second_per_grid_ts.append(
                            mm_input["second_per_grid_ts"])
                    if mm_input.get("audio_feature_lengths") is not None:
                        audio_feature_lengths.append(
                            mm_input["audio_feature_lengths"])
                    if mm_input.get("use_audio_in_video") is True:
                        use_audio_in_video = True

                hf_config = self.model_config.hf_config

                self.requests[req_id].mrope_positions, \
                    self.requests[req_id].mrope_position_delta = \
                    MRotaryEmbedding.get_input_positions_tensor(
                        self.requests[req_id].prompt_token_ids,
                        hf_config=hf_config,
                        image_grid_thw=image_grid_thw,
                        video_grid_thw=video_grid_thw,
                        second_per_grid_ts=second_per_grid_ts,
                        audio_feature_lengths=audio_feature_lengths,
                        use_audio_in_video=use_audio_in_video,
                    )

            req_ids_to_add.append(req_id)

        # Update the states of the running/resumed requests.
        is_last_rank = get_pp_group().is_last_rank
        req_data = scheduler_output.scheduled_cached_reqs
        for i, req_id in enumerate(req_data.req_ids):
            req_state = self.requests[req_id]

            req_state.kv_rank = req_data.kv_rank[i]
            req_state.num_computed_tokens_of_cp_sp = req_data.num_computed_tokens_of_cp_sp[i]

            num_computed_tokens = req_data.num_computed_tokens[i]
            new_block_ids = req_data.new_block_ids[i]
            resumed_from_preemption = req_data.resumed_from_preemption[i]

            # Update the cached states.
            req_state.num_computed_tokens = num_computed_tokens

            if not is_last_rank:
                # When using PP, the scheduler sends the sampled tokens back,
                # because there's no direct communication between the first-
                # stage worker and the last-stage worker.
                new_token_ids = req_data.new_token_ids[i]
                # Add the sampled token(s) from the previous step (if any).
                # This doesn't include "unverified" tokens like spec tokens.
                num_new_tokens = (num_computed_tokens + len(new_token_ids) -
                                  req_state.num_tokens)
                if num_new_tokens == 1:
                    # Avoid slicing list in most common case.
                    req_state.output_token_ids.append(new_token_ids[-1])
                elif num_new_tokens > 0:
                    req_state.output_token_ids.extend(
                        new_token_ids[-num_new_tokens:])

            # Update the block IDs.
            if not resumed_from_preemption:
                if new_block_ids is not None:
                    # Append the new blocks to the existing block IDs.
                    for block_ids, new_ids in zip(req_state.block_ids,
                                                  new_block_ids):
                        block_ids.extend(new_ids)
            else:
                assert new_block_ids is not None
                # The request is resumed from preemption.
                # Replace the existing block IDs with the new ones.
                req_state.block_ids = new_block_ids

            req_index = self.input_batch.req_id_to_index.get(req_id)
            if req_index is None:
                # The request is not in the persistent batch.
                # The request was either preempted and resumed later, or was not
                # scheduled in the previous step and needs to be added again.
                req_ids_to_add.append(req_id)
                continue

            # cp param
            self.input_batch.kv_rank[req_index] = req_state.kv_rank
            self.input_batch.num_computed_tokens_of_cp_sp[req_index] = req_state.num_computed_tokens_of_cp_sp

            # Update the persistent batch.
            self.input_batch.num_computed_tokens_cpu[req_index] = (
                num_computed_tokens)
            if new_block_ids is not None:
                self.input_batch.block_table.append_row(
                    new_block_ids, req_index)

            # For the last rank, we don't need to update the token_ids_cpu
            # because the sampled tokens are already cached.
            if not is_last_rank:
                # Add new_token_ids to token_ids_cpu.
                start_token_index = num_computed_tokens
                end_token_index = num_computed_tokens + len(new_token_ids)
                self.input_batch.token_ids_cpu[
                    req_index,
                    start_token_index:end_token_index] = new_token_ids
                self.input_batch.num_tokens_no_spec[
                    req_index] = end_token_index
                self.input_batch.num_tokens[req_index] = end_token_index

            # Add spec_token_ids to token_ids_cpu.
            spec_token_ids = (
                scheduler_output.scheduled_spec_decode_tokens.get(req_id, ()))
            if spec_token_ids:
                num_spec_tokens = len(spec_token_ids)
                start_index = self.input_batch.num_tokens_no_spec[req_index]
                end_token_index = start_index + num_spec_tokens
                self.input_batch.token_ids_cpu[
                    req_index, start_index:end_token_index] = spec_token_ids
                # NOTE(woosuk): `num_tokens` here may include spec tokens.
                self.input_batch.num_tokens[req_index] += num_spec_tokens

        # Add the new or resumed requests to the persistent batch.
        # The smaller empty indices are filled first.
        for req_id in req_ids_to_add:
            req_state = self.requests[req_id]
            self.input_batch.add_request(req_state)

        # Condense the batched states if there are gaps left by removed requests
        self.input_batch.condense()

        # Refresh batch metadata with any pending updates.
        self.input_batch.refresh_metadata()

    def _sync_metadata_across_dp(
            self, num_tokens: int, with_prefill: bool, enable_dbo: bool
    ) -> tuple[int, Optional[torch.Tensor], bool, bool]:
        # TODO: In vLLM, the only thing that needs to be synced is num_tokens, but in
        # our case, we still need to sync the other two flags as well. So we need to
        # include them in the all_reduce operation, and more over, we CANNOT skip it
        # even if we are running in eager mode, which harms performance.
        # FIXME: Restore the `or self.vllm_config.model_config.enforce_eager` here
        # immediately once the other two flags are no longer needed.
        if self.dp_size == 1:
            return num_tokens, None, with_prefill, enable_dbo

        # Sync num_tokens, with_prefill, enable_dbo across dp ranks
        num_tokens_tensor = torch.tensor([
            num_tokens if i == self.dp_rank else 0 for i in range(self.dp_size)
        ],
                                         dtype=torch.int32,
                                         device="npu")

        flags_tensor = torch.tensor(
            [int(with_prefill), int(not enable_dbo)],
            dtype=torch.int32,
            device="npu")

        packed_tensor = torch.cat([num_tokens_tensor, flags_tensor])

        dist.all_reduce(packed_tensor, group=get_dp_group().device_group)

        # Unpack the results
        num_tokens_across_dp = packed_tensor[:-2]
        synced_flags = packed_tensor[-2:]

        max_tokens_across_dp = torch.max(num_tokens_across_dp).item()
        global_with_prefill = bool(synced_flags[0])
        global_enable_dbo = not bool(synced_flags[1])

        # Create a tensor for num_tokens_after_padding
        num_tokens_after_padding = torch.tensor([max_tokens_across_dp] *
                                                self.dp_size,
                                                device="npu",
                                                dtype=torch.int32)

        return max_tokens_across_dp, num_tokens_after_padding, global_with_prefill, global_enable_dbo

    def _check_dbo_is_valid(self, query_lens: torch.Tensor,
                            attn_state: AscendAttentionState,
                            num_tokens: int) -> bool:
        # do the checks for dp + dbo
        if attn_state in [
            AscendAttentionState.DecodeOnly,
            AscendAttentionState.SpecDecoding
        ]:
            return False
        # considering the case that one dp rank may enable dbo while others may not
        if not self.vllm_config.model_config.use_mla or not envs_ascend.VLLM_ASCEND_ENABLE_DBO:
            return False
        # TODO: remove it if token-level microbatch is enabled
        [token_index,
         seq_index] = compute_split_seq_index(query_lens, attn_state,
                                              num_tokens)
        if token_index == 0 or seq_index == 0 or seq_index == len(
                query_lens) or num_tokens < 256:
            return False
        return True

    def get_model(self) -> nn.Module:
        # get raw model out of the aclgraph wrapper.
        if isinstance(self.model, ACLGraphWrapper):
            return self.model.unwrap()
        return self.model

    def get_supported_generation_tasks(self) -> "list[GenerationTask]":
        model = self.get_model()
        supported_tasks = list[GenerationTask]()

        if is_text_generation_model(model):
            supported_tasks.append("generate")

        if supports_transcription(model):
            if model.supports_transcription_only:
                return ["transcription"]

            supported_tasks.append("transcription")

        return supported_tasks

    def get_supported_tasks(self) -> "tuple[SupportedTask, ...]":
        tasks = list[SupportedTask]()

        if self.model_config.runner_type == "generate":
            tasks.extend(self.get_supported_generation_tasks())
        if self.model_config.runner_type == "pooling":
            tasks.extend(self.get_supported_pooling_tasks())

        return tuple(tasks)

    def _make_attention_mask(self, seq_lens, position,
                             attn_state) -> torch.Tensor:
        # Chunk Prefill situation.
        if attn_state == AscendAttentionState.ChunkedPrefill and not self.vllm_config.model_config.use_mla:
            return self.attn_mask_builder.get_splitfuse_attn_mask(
                seq_lens, position, self.dtype, self.device)
        # Prefill without cache situation.
        elif attn_state == AscendAttentionState.PrefillNoCache:
            max_seq_len = max(seq_lens, default=0)
            return self.attn_mask_builder.get_attn_mask(
                max_seq_len, self.dtype, self.device)
        # Prefill with cache hit.
        elif attn_state == AscendAttentionState.PrefillCacheHit:
            return self.attn_mask_builder.get_attn_mask(
                128, self.dtype, self.device)
        # Decode-only situation.
        else:
            return None

    def _calc_mrope_positions(self, scheduler_output: "SchedulerOutput"):
        mrope_pos_ptr = 0
        for index, req_id in enumerate(self.input_batch.req_ids):
            req = self.requests[req_id]
            assert req.mrope_positions is not None

            num_computed_tokens = \
                self.input_batch.num_computed_tokens_cpu[index]
            num_scheduled_tokens = \
                scheduler_output.num_scheduled_tokens[req_id]
            num_prompt_tokens = len(req.prompt_token_ids)

            if num_computed_tokens + num_scheduled_tokens > num_prompt_tokens:
                prompt_part_len = max(0,
                                      num_prompt_tokens - num_computed_tokens)
                completion_part_len = max(
                    0, num_scheduled_tokens - prompt_part_len)
            else:
                prompt_part_len = num_scheduled_tokens
                completion_part_len = 0

            assert num_scheduled_tokens == prompt_part_len + completion_part_len

            if prompt_part_len > 0:
                # prompt's mrope_positions are pre-computed
                dst_start = mrope_pos_ptr
                dst_end = mrope_pos_ptr + prompt_part_len
                src_start = num_computed_tokens
                src_end = num_computed_tokens + prompt_part_len

                self.mrope_positions_cpu[:, dst_start:dst_end] = \
                    req.mrope_positions[:, src_start:src_end]

                mrope_pos_ptr += prompt_part_len

            if completion_part_len > 0:
                # compute completion's mrope_positions on-the-fly
                dst_start = mrope_pos_ptr
                dst_end = mrope_pos_ptr + completion_part_len
                MRotaryEmbedding.get_next_input_positions_tensor(
                    out=self.mrope_positions_np,
                    out_offset=dst_start,
                    mrope_position_delta=req.mrope_position_delta,
                    context_len=num_computed_tokens + prompt_part_len,
                    num_new_tokens=completion_part_len,
                )

                mrope_pos_ptr += completion_part_len

    def _execute_mm_encoder(self, scheduler_output: "SchedulerOutput"):
        scheduled_encoder_inputs = scheduler_output.scheduled_encoder_inputs
        if not scheduled_encoder_inputs:
            return

        # Batch the multi-modal inputs.
        mm_kwargs = list[MultiModalKwargsItem]()
        mm_hashes_pos = list[tuple[str, PlaceholderRange]]()
        for req_id, encoder_input_ids in scheduled_encoder_inputs.items():
            req_state = self.requests[req_id]
            for mm_input_id in encoder_input_ids:
                mm_hash = req_state.mm_hashes[mm_input_id]
                mm_kwargs.append(req_state.mm_kwargs[mm_input_id])
                mm_hashes_pos.append(
                    (mm_hash, req_state.mm_positions[mm_input_id]))
        # Batch mm inputs as much as we can: if a request in the batch has
        # multiple modalities or a different modality than the previous one,
        # we process it separately to preserve item order.
        # FIXME(ywang96): This is a hacky way to deal with multiple modalities
        # in the same batch while still being able to benefit from batching
        # multimodal inputs. The proper solution should be reordering the
        # encoder outputs.
        encoder_outputs = []
        for _, num_items, mm_kwargs_group in group_mm_kwargs_by_modality(
                mm_kwargs,
                device=self.device,
                pin_memory=True,
        ):
            # Run the encoder.
            # `curr_group_outputs` is either of the following:
            # 1. A tensor of shape (num_items, feature_size, hidden_size)
            # in case feature_size is fixed across all multimodal items.
            # 2. A list or tuple (length: num_items) of tensors, each of shape
            # (feature_size, hidden_size) in case the feature size is dynamic
            # depending on the input multimodal items.
            curr_group_outputs = self.model.get_multimodal_embeddings(
                **mm_kwargs_group)

            sanity_check_mm_encoder_outputs(
                curr_group_outputs,
                expected_num_items=num_items,
            )

            for output in curr_group_outputs:
                encoder_outputs.append(output)

        for (mm_hash, pos_info), output in zip(mm_hashes_pos, encoder_outputs):
            self.encoder_cache[mm_hash] = scatter_mm_placeholders(
                output,
                is_embed=pos_info.is_embed,
            )

    def _gather_mm_embeddings(
        self,
        scheduler_output: "SchedulerOutput",
    ) -> list[torch.Tensor]:
        mm_embeds: list[torch.Tensor] = []
        for req_id in self.input_batch.req_ids:
            num_scheduled_tokens = scheduler_output.num_scheduled_tokens[
                req_id]
            req_state = self.requests[req_id]
            num_computed_tokens = req_state.num_computed_tokens
            mm_positions = req_state.mm_positions
            mm_hashes = req_state.mm_hashes
            for i, pos_info in enumerate(mm_positions):
                start_pos = pos_info.offset
                num_encoder_tokens = pos_info.length

                # The encoder output is needed if the two ranges overlap:
                # [num_computed_tokens,
                #  num_computed_tokens + num_scheduled_tokens) and
                # [start_pos, start_pos + num_encoder_tokens)
                if start_pos >= num_computed_tokens + num_scheduled_tokens:
                    # The encoder output is not needed in this step.
                    break
                if start_pos + num_encoder_tokens <= num_computed_tokens:
                    # The encoder output is already processed and stored
                    # in the decoder's KV cache.
                    continue

                start_idx = max(num_computed_tokens - start_pos, 0)
                end_idx = min(
                    num_computed_tokens - start_pos + num_scheduled_tokens,
                    num_encoder_tokens,
                )
                assert start_idx < end_idx
                mm_hash = mm_hashes[i]
                encoder_output = self.encoder_cache.get(mm_hash, None)
                assert encoder_output is not None,\
                    f"Encoder cache miss for {mm_hash}."

                if (is_embed := pos_info.is_embed) is not None:
                    is_embed = is_embed[start_idx:end_idx]

                mm_embeds_item = gather_mm_placeholders(
                    encoder_output[start_idx:end_idx],
                    is_embed=is_embed,
                )
                mm_embeds.append(mm_embeds_item)
        return mm_embeds

<<<<<<< HEAD
    def _num_scheduled_tokens_prefill_cp(
            self,
            num_tokens,
            num_comnputed_tokens,
    ):
        num_scheduled_tokens = num_tokens - num_comnputed_tokens
        num_cp_padded_scheduled_tokens = cdiv(num_scheduled_tokens, 2 * self.cp_size) * (
                    2 * self.cp_size)  # pad to 2*cp_size
        cp_pad = num_cp_padded_scheduled_tokens - num_scheduled_tokens  # 给sample用
        full_indices = list(
            range(self.max_num_tokens * self.cp_size * self.sp_size + self.cp_size * self.sp_size * self.max_num_reqs))
        chunk_size = num_cp_padded_scheduled_tokens // (2 * self.cp_size)

        # split position_ids (and use splited postion_ids to split input_ids afterwards)
        req_position_cp = []
        req_position_cp.extend(full_indices[self.cp_rank * chunk_size: (self.cp_rank + 1) * chunk_size])
        req_position_cp.extend(full_indices[num_cp_padded_scheduled_tokens - (
                    self.cp_rank + 1) * chunk_size: num_cp_padded_scheduled_tokens - self.cp_rank * chunk_size])

        # used to recover kv order in cp prefill (after all-gather kv and before storing kv_cache)
        num_added_recover_tokens = len(self.cp_kv_recover_idx[0]) * self.cp_size
        for rank in range(self.cp_size):
            self.cp_kv_recover_idx[rank].extend(full_indices[rank * chunk_size + num_added_recover_tokens: (
                                                                                                                       rank + 1) * chunk_size + num_added_recover_tokens])
            self.cp_kv_recover_idx[rank].extend(
                full_indices[num_cp_padded_scheduled_tokens - (rank + 1) * chunk_size + num_added_recover_tokens:
                             num_cp_padded_scheduled_tokens - rank * chunk_size + num_added_recover_tokens])

        return req_position_cp, num_cp_padded_scheduled_tokens, cp_pad

    def _slot_mapping_prefill_cp(
            self,
            num_scheduled_tokens_for_slot,
    ):
        block_table_cpu = self.input_batch.block_table[0].get_cpu_tensor()
        num_computed_and_new_tokens_batch = np.array(
            self.input_batch.num_computed_tokens_of_cp_sp[:self.input_batch.num_reqs])
        start_index = 0
        for i in range(self.input_batch.num_reqs):
            block_table_req = block_table_cpu[i]
            block_table_indices = np.repeat(block_table_req, self.block_size)
            num_save_tokens_rank = num_computed_and_new_tokens_batch[i][self.cp_rank][self.sp_rank]

            positions_for_slot = self.arange_np[:num_save_tokens_rank]
            block_offsets = positions_for_slot % self.block_size
            slot_mapping = (block_table_indices * self.block_size)[:num_save_tokens_rank] + block_offsets

            num_cp_padded_scheduled_tokens = num_scheduled_tokens_for_slot[i]
            kv_save_start = np.sum(num_computed_and_new_tokens_batch[i][:self.cp_rank]) + np.sum(
                num_computed_and_new_tokens_batch[i][self.cp_rank][:self.sp_rank])

            self.slot_mapping_np[
            start_index + kv_save_start:start_index + kv_save_start + num_save_tokens_rank] = slot_mapping

            start_index += num_cp_padded_scheduled_tokens

    def _slot_mapping_decode_cp(
            self,
            num_scheduled_tokens,
    ):
        block_table_cpu = self.input_batch.block_table[0].get_cpu_tensor()
        num_computed_and_new_tokens_batch = self.input_batch.num_computed_tokens_of_cp_sp
        start_index = 0
        for i in range(self.input_batch.num_reqs):
            num_scheduled_tokens_req = num_scheduled_tokens[i]
            if self.input_batch.kv_rank[i] == (self.cp_rank, self.sp_rank):
                block_table_req = block_table_cpu[i]
                block_table_indices = np.repeat(block_table_req, self.block_size)
                num_save_tokens_rank = num_computed_and_new_tokens_batch[i][self.cp_rank][self.sp_rank]

                positions_for_slot = self.arange_np[:num_save_tokens_rank]
                block_offsets = positions_for_slot % self.block_size
                slot_mapping = (block_table_indices * self.block_size)[:num_save_tokens_rank] + block_offsets

                self.slot_mapping_np[start_index:start_index + num_scheduled_tokens_req] = slot_mapping[
                                                                                           -num_scheduled_tokens_req:]
            start_index += num_scheduled_tokens_req
=======
    def _get_cumsum_and_arange(
        self,
        num_tokens: np.ndarray,
        cumsum_dtype: Optional[np.dtype] = None,
    ) -> tuple[np.ndarray, np.ndarray]:
        """Get the cumulative sum and batched arange of the given array.
        # E.g., [2, 5, 3] -> ([2, 7, 10], [0, 1, 0, 1, 2, 3, 4, 0, 1, 2])
        # Equivalent to but faster than:
        # np.concatenate([np.arange(n) for n in num_tokens])
        """
        # Step 1. [2, 5, 3] -> [2, 7, 10]
        cu_num_tokens = np.cumsum(num_tokens, dtype=cumsum_dtype)
        total_num_tokens = cu_num_tokens[-1]
        # Step 2. [2, 7, 10] -> [0, 0, 2, 2, 2, 2, 2, 7, 7, 7]
        cumsums_offsets = np.repeat(cu_num_tokens - num_tokens, num_tokens)
        # Step 3. [0, 1, 0, 1, 2, 3, 4, 0, 1, 2]
        arange = self.arange_np[:total_num_tokens] - cumsums_offsets

        return cu_num_tokens, arange

    def _prepare_input_ids(self, total_num_scheduled_tokens: int,
                           cu_num_tokens: np.ndarray) -> None:
        """Prepare the input IDs for the current batch.

        Carefully handles the `prev_sampled_token_ids` which can be cached
        from the previous engine iteration, in which case those tokens on the
        NPU need to be copied into the corresponding slots into input_ids."""

        if self.input_batch.prev_sampled_token_ids is None:
            # Normal scheduling case
            self.input_ids[:total_num_scheduled_tokens].copy_(
                self.input_ids_cpu[:total_num_scheduled_tokens],
                non_blocking=True)
            return

        # Async scheduling case, where some decode requests from the previous
        # iteration won't have entries in input_ids_cpu and need to be copied
        # on the NPU from prev_sampled_token_ids.
        prev_req_id_to_index = self.input_batch.prev_req_id_to_index
        assert prev_req_id_to_index is not None
        flattened_indices = []
        prev_common_req_indices = []
        indices_match = True
        max_flattened_index = -1
        for req_id, cur_index in self.input_batch.req_id_to_index.items():
            if (prev_index := prev_req_id_to_index.get(req_id)) is not None:
                prev_common_req_indices.append(prev_index)
                # We need to compute the flattened input_ids index of the
                # last token in each common request.
                flattened_index = cu_num_tokens[cur_index].item() - 1
                flattened_indices.append(flattened_index)
                indices_match &= (prev_index == flattened_index)
                max_flattened_index = max(max_flattened_index, flattened_index)
        num_commmon_tokens = len(flattened_indices)
        if num_commmon_tokens < total_num_scheduled_tokens:
            # If not all requests are decodes from the last iteration,
            # We need to copy the input_ids_cpu to the NPU first.
            self.input_ids[:total_num_scheduled_tokens].copy_(
                self.input_ids_cpu[:total_num_scheduled_tokens],
                non_blocking=True)
        if num_commmon_tokens == 0:
            # No requests in common with the previous iteration
            # So input_ids_cpu will have all the input ids.
            return
        if indices_match and max_flattened_index == (num_commmon_tokens - 1):
            # Common-case optimization: the batch is unchanged
            # and no reordering happened.
            # The indices are both the same permutation of 0..N-1 so
            # we can copy directly using a single slice.
            self.input_ids[:num_commmon_tokens].copy_(
                self.input_batch.prev_sampled_token_ids[:num_commmon_tokens,
                                                        0],
                non_blocking=True)
            return
        # Upload the index tensors asynchronously
        # so the scatter can be non-blocking.
        input_ids_index_tensor = torch.tensor(flattened_indices,
                                              dtype=torch.int64,
                                              pin_memory=self.pin_memory).to(
                                                  self.device,
                                                  non_blocking=True)
        prev_common_req_indices_tensor = torch.tensor(
            prev_common_req_indices,
            dtype=torch.int64,
            pin_memory=self.pin_memory).to(self.device, non_blocking=True)
        self.input_ids.scatter_(dim=0,
                                index=input_ids_index_tensor,
                                src=self.input_batch.prev_sampled_token_ids[
                                    prev_common_req_indices_tensor, 0])
>>>>>>> 6d8bc38c

    def _prepare_inputs(
        self,
        scheduler_output: "SchedulerOutput",
        intermediate_tensors: Optional[IntermediateTensors] = None,
    ) -> tuple[Union[AscendMetadata, AscendMLAMetadata, AscendTorchairMetadata,
                     AscendMLATorchairMetadata], torch.Tensor, np.ndarray, int,
               torch.Tensor, int, torch.Tensor, SpecDecodeMetadata,
               Optional[torch.Tensor], Optional[torch.Tensor],
               Optional[torch.Tensor]]:
        total_num_scheduled_tokens = scheduler_output.total_num_scheduled_tokens
        assert total_num_scheduled_tokens > 0
        num_reqs = self.input_batch.num_reqs
        assert num_reqs > 0

        is_prefill = list(scheduler_output.num_scheduled_tokens.values())[0] > 1

        self.attn_metadata_builder.reorder_batch(self.input_batch,
                                                 scheduler_output)
        # OPTIMIZATION: Start copying the block table first.
        # This way, we can overlap the copy with the following CPU operations.
        self.input_batch.block_table.commit_block_table(num_reqs)

        # Get the number of scheduled tokens for each request.
<<<<<<< HEAD
        # TODO: The Python loop can be slow. Optimize.
        num_scheduled_tokens = np.empty(num_reqs, dtype=np.int32)
        num_valid_tokens = np.empty(num_reqs, dtype=np.int32)
        num_cp_pads = np.empty(num_reqs, dtype=np.int32)
        max_num_scheduled_tokens = 0
        start_index = 0
        num_scheduled_tokens_for_slot = np.empty(num_reqs, dtype=np.int32)
        self.cp_kv_recover_idx = [[] for _ in range(self.cp_size)]
        for i, req_id in enumerate(self.input_batch.req_ids):
            num_tokens = scheduler_output.num_scheduled_tokens[req_id]
            if self.cp_size > 1 and num_tokens > 1:
                # when cp > 1 & prefill, need to pad & split sequence here
                req_position_cp, num_cp_padded_scheduled_tokens, num_cp_pads[i] = self._num_scheduled_tokens_prefill_cp(
                    num_tokens, self.input_batch.num_computed_tokens_cpu[i])
                num_tokens = len(req_position_cp)
                self.position_cp[start_index:start_index + num_tokens] = req_position_cp
                start_index += num_tokens
                num_scheduled_tokens_for_slot[i] = num_cp_padded_scheduled_tokens
            else:
                num_scheduled_tokens_for_slot[i] = num_tokens
            num_scheduled_tokens[i] = num_tokens
            num_valid_tokens[i] = num_tokens - \
                len(scheduler_output.scheduled_spec_decode_tokens.get(req_id, []))
            max_num_scheduled_tokens = max(max_num_scheduled_tokens,
                                           num_tokens)
        # update total_num_scheduled_tokens
        total_num_scheduled_tokens = sum(num_scheduled_tokens[:num_reqs])
=======
        req_ids = self.input_batch.req_ids
        tokens = [scheduler_output.num_scheduled_tokens[i] for i in req_ids]
        num_scheduled_tokens = np.array(tokens, dtype=np.int32)
        max_num_scheduled_tokens = max(tokens)
        num_valid_tokens = np.array([
            num_tokens -
            len(scheduler_output.scheduled_spec_decode_tokens.get(i, []))
            for num_tokens, i in zip(tokens, req_ids)
        ],
                                    dtype=np.int32)

>>>>>>> 6d8bc38c
        if (self.use_aclgraph and total_num_scheduled_tokens
                <= self.aclgraph_batch_sizes[-1]):
            # Add padding to the batch size.
            num_input_tokens = self.vllm_config.pad_for_cudagraph(
                total_num_scheduled_tokens)
        else:
            # Eager mode.
            num_input_tokens = total_num_scheduled_tokens

        # Get the attention state.
        attn_state = self._build_attn_state(num_reqs, num_scheduled_tokens,
                                            num_valid_tokens)
        self.attn_state = attn_state  # type: ignore

        # Determine if it's a splitfuse batch
        with_prefill = attn_state not in [
            AscendAttentionState.DecodeOnly, AscendAttentionState.SpecDecoding
        ]

        self.query_lens = torch.from_numpy(num_scheduled_tokens)
        enable_dbo = self._check_dbo_is_valid(self.query_lens.tolist(),
                                              attn_state,
                                              total_num_scheduled_tokens)

        # Get info across DP ranks.
        # NOTE: maybe_padded_num_tokens is only used when using TorchAir with DP,
        # Otherwise, it's just max_tokens_across_dp_cpu
        (maybe_padded_num_tokens, num_tokens_across_dp, with_prefill,
         enable_dbo) = self._sync_metadata_across_dp(num_input_tokens,
                                                     with_prefill, enable_dbo)

        # TODO: Now that num_input_tokens is basically identical with maybe_padded_num_tokens
        # We should consider removing maybe_padded_num_tokens later
        num_input_tokens = maybe_padded_num_tokens

        # Hot-Swap lora model
        if self.lora_config:
            self.set_active_loras(self.input_batch, num_scheduled_tokens)

        # Get request indices.
        # E.g., [2, 5, 3] -> [0, 0, 1, 1, 1, 1, 1, 2, 2, 2]
        req_indices = np.repeat(self.arange_np[:num_reqs],
                                num_scheduled_tokens)

        # cu_num_tokens: [2, 5, 3] -> [2, 7, 10]
        # arange: [0, 1, 0, 1, 2, 3, 4, 0, 1, 2]
        cu_num_tokens, arange = self._get_cumsum_and_arange(
            num_scheduled_tokens)

        positions_np = self.positions_np[:total_num_scheduled_tokens]
        if self.cp_size > 1 and is_prefill:
            np.add(self.input_batch.num_computed_tokens_cpu[req_indices],
                   self.position_cp[:total_num_scheduled_tokens],
                   out=positions_np)
        else:
            np.add(self.input_batch.num_computed_tokens_cpu[req_indices],
                   arange,
                   out=positions_np)

        # Calculate M-RoPE positions.
        # Only relevant for models using M-RoPE (e.g, Qwen2-VL)
        if self.uses_mrope:
            self._calc_mrope_positions(scheduler_output)

            # Only relevant for models using M-RoPE (e.g, Qwen2-VL)
            self.mrope_positions[:, :total_num_scheduled_tokens].copy_(
                self.mrope_positions_cpu[:, :total_num_scheduled_tokens],
                non_blocking=True)

        # Get token indices.
        # E.g., [0, 1, 0, 1, 2, 3, 4, 0, 1, 2]
        # -> [0, 1, M, M + 1, M + 2, M + 3, M + 4, 2 * M, 2 * M + 1, 2 * M + 2]
        # where M is the max_model_len.
        token_indices = (positions_np +
                         req_indices * self.input_batch.token_ids_cpu.shape[1])

        # Prepare input_ids.
        # NOTE(woosuk): We use torch.index_select instead of np.take here
        # because torch.index_select is much faster than np.take for large
        # tensors.
        torch.index_select(self.input_batch.token_ids_cpu_tensor.flatten(),
                           0,
                           torch.from_numpy(token_indices),
                           out=self.input_ids_cpu[:total_num_scheduled_tokens])

        # Prepare some information for building Attention-Metadata
        # Compute and commit slot mapping
        self.input_batch.block_table.compute_slot_mapping(
            req_indices, positions_np)
        self.input_batch.block_table.commit_slot_mapping(
            total_num_scheduled_tokens)
        self.slot_mapping_cpu[:total_num_scheduled_tokens].copy_(
            self.input_batch.block_table[0].
            slot_mapping_cpu[:total_num_scheduled_tokens])

        self.query_start_loc_np[0] = 0
        self.query_start_loc_np[1:num_reqs + 1] = cu_num_tokens
        self.query_start_loc[:num_reqs + 1].copy_(
            self.query_start_loc_cpu[:num_reqs + 1], non_blocking=True)

        self.seq_lens_np[:num_reqs] = (
            self.input_batch.num_computed_tokens_cpu[:num_reqs] +
            num_scheduled_tokens)
<<<<<<< HEAD
        seq_lens_cpu = self.seq_lens_cpu[:num_reqs]
        seq_lens = self.seq_lens_cpu[:num_reqs]

        if self.cp_size * self.sp_size > 1:
            if is_prefill:
                self.slot_mapping_np.fill(-1)
                self._slot_mapping_prefill_cp(num_scheduled_tokens_for_slot)
            else:
                self.slot_mapping_np.fill(-1)
                self._slot_mapping_decode_cp(num_scheduled_tokens)
        else:
            block_table_indices = (req_indices * self.max_num_blocks_per_req +
                                   positions_np // self.block_size)

            block_table_cpu = self.input_batch.block_table[0].get_cpu_tensor()
            block_numbers = block_table_cpu.flatten()[block_table_indices].numpy()
            block_offsets = positions_np % self.block_size
            np.add(block_numbers * self.block_size,
                   block_offsets,
                   out=self.slot_mapping_np[:total_num_scheduled_tokens])
=======
        self.seq_lens[:num_reqs].copy_(self.seq_lens_cpu[:num_reqs],
                                       non_blocking=True)

        # Fill unused with -1. Needed for reshape_and_cache
        self.query_start_loc[num_reqs + 1:].fill_(-1)
        self.seq_lens[num_reqs:].fill_(0)

        self.query_lens = torch.from_numpy(num_scheduled_tokens)

        # Copy the tensors to the NPU.
        self.input_ids[:total_num_scheduled_tokens].copy_(
            self.input_ids_cpu[:total_num_scheduled_tokens], non_blocking=True)
>>>>>>> 6d8bc38c

        self.positions_cpu[total_num_scheduled_tokens:num_input_tokens].zero_()
        self.positions[:num_input_tokens].copy_(
            self.positions_cpu[:num_input_tokens], non_blocking=True)

        # Make Attention metadata
        positions_cpu = self.positions_cpu[:num_input_tokens]
        positions = self.positions[:num_input_tokens]
        seq_lens_cpu = self.seq_lens_cpu[:num_reqs]
        attn_state = self._build_attn_state(num_reqs, num_scheduled_tokens,
                                            num_valid_tokens)
<<<<<<< HEAD

        if self.cp_size > 1:
            self.attn_mask = None
        else:
            self.attn_mask = self._make_attention_mask(seq_lens=seq_lens_cpu,
                                                       position=positions_cpu,
                                                       attn_state=attn_state)
        self.attn_state = attn_state  # type: ignore

        num_actual_tokens_cp_full = total_num_scheduled_tokens * (
            self.cp_size if is_prefill > 0 else 1)
        long_seq_metadata = None
        if self.cp_size > 1 and is_prefill > 0:
            cp_kv_recover_idx = torch.zeros(num_actual_tokens_cp_full,
                                            dtype=torch.int32,
                                            device=self.device)
            cp_kv_recover_idx.copy_(torch.tensor(np.array(self.cp_kv_recover_idx).flatten().tolist()),
                                    non_blocking=True)
            self.cp_kv_recover_idx = cp_kv_recover_idx.to(torch.float32).argsort().to(torch.int32)

            q_head_idx, q_tail_idx = [], []
            kv_with_q_head_nomask_idx, kv_with_q_head_mask_idx = [], []
            kv_with_q_tail_nomask_idx, kv_with_q_tail_mask_idx = [], []
            chunk_seqlens = []
            kv_with_q_head_nomask_seqlens, kv_with_q_tail_nomask_seqlens = [], []
            q_req_offset = 0
            kv_req_offset = 0
            q_head_chunk_id = self.cp_rank
            q_tail_chunk_id = self.cp_size * 2 - 1 - self.cp_rank
            for seq_len in seq_lens:
                chunk_len = seq_len // 2
                chunk_seqlens.append(chunk_len)
                q_head_idx.extend(list(range(q_req_offset, q_req_offset + chunk_len)))
                kv_with_q_head_nomask_idx.extend(
                    list(range(kv_req_offset, kv_req_offset + chunk_len * q_head_chunk_id)))
                kv_with_q_head_mask_idx.extend(
                    list(range(kv_req_offset + chunk_len * q_head_chunk_id,
                               kv_req_offset + chunk_len * (q_head_chunk_id + 1))))
                kv_with_q_head_nomask_seqlens.append(chunk_len * q_head_chunk_id)

                q_tail_idx.extend(list(range(q_req_offset + chunk_len,
                                             q_req_offset + chunk_len * 2)))
                kv_with_q_tail_nomask_idx.extend(
                    list(range(kv_req_offset, kv_req_offset + chunk_len * q_tail_chunk_id)))
                kv_with_q_tail_mask_idx.extend(
                    list(range(kv_req_offset + chunk_len * q_tail_chunk_id,
                               kv_req_offset + chunk_len * (q_tail_chunk_id + 1))))
                kv_with_q_tail_nomask_seqlens.append(chunk_len * q_tail_chunk_id)

                q_req_offset += seq_len
                kv_req_offset += seq_len * self.cp_size

            # Convert lists to tensors and move to device
            def _list_to_tensor(lst, device, dtype=torch.int32):
                tensor_npu = torch.zeros(len(lst), dtype=dtype, device=device)
                tensor_npu.copy_(torch.tensor(lst, dtype=dtype), non_blocking=True)
                return tensor_npu

            # 处理q_head和q_tail相关索引
            q_head_idx_tensor = _list_to_tensor(q_head_idx, self.device)
            q_tail_idx_tensor = _list_to_tensor(q_tail_idx, self.device)
            self.q_head_idx_tensor = q_head_idx_tensor
            self.q_tail_idx_tensor = q_tail_idx_tensor

            # 处理q_full_idx（拼接后排序）
            q_full_idx = torch.cat([q_head_idx_tensor, q_tail_idx_tensor])
            q_full_idx = q_full_idx.to(torch.float32).argsort().to(torch.int32)
            self.q_full_idx = q_full_idx

            # 处理kv相关的各类索引（批量添加到kwargs）
            self.kv_idx_names = {
                'kv_with_q_head_nomask_idx_tensor': kv_with_q_head_nomask_idx,
                'kv_with_q_head_mask_idx_tensor': kv_with_q_head_mask_idx,
                'kv_with_q_tail_nomask_idx_tensor': kv_with_q_tail_nomask_idx,
                'kv_with_q_tail_mask_idx_tensor': kv_with_q_tail_mask_idx
            }
            for key, value in self.kv_idx_names.items():
                # 动态获取变量（假设变量名与key名一致）
                tensor_npu = _list_to_tensor(value, self.device)
                self.kv_idx_names[key] = tensor_npu

            # 处理序列长度相关张量
            attn_mask_seqlens = torch.tensor([chunk_seqlens, chunk_seqlens], dtype=torch.int32)
            head_attn_nomask_seqlens = torch.tensor([chunk_seqlens, kv_with_q_head_nomask_seqlens], dtype=torch.int32)
            tail_attn_nomask_seqlens = torch.tensor([chunk_seqlens, kv_with_q_tail_nomask_seqlens], dtype=torch.int32)
            if self.vllm_config.model_config.use_mla:
                cp_prefill_mask = torch.triu(torch.ones(512, 512, device=self.device, dtype=self.dtype), 1)
            else:
                max_seq_len = max(seq_lens, default=0)
                cp_prefill_mask = torch.triu(torch.full((seq_lens.shape[0], max_seq_len, max_seq_len),
                                                        True,
                                                        device=self.device,
                                                        dtype=torch.bool), 1)

            self.extra_long_seq_kwargs = {
                'attn_mask_seqlens': attn_mask_seqlens,
                'head_attn_nomask_seqlens': head_attn_nomask_seqlens,
                'tail_attn_nomask_seqlens': tail_attn_nomask_seqlens,
                'cp_prefill_mask': cp_prefill_mask
            }
            long_seq_metadata = AscendCommonLongSequenceMetadata(
                cp_kv_recover_idx=self.cp_kv_recover_idx,
                num_actual_tokens_cp_full=num_actual_tokens_cp_full,
                num_computed_tokens_of_cp_sp=self.input_batch.num_computed_tokens_of_cp_sp[:self.input_batch.num_reqs],
                q_head_idx_tensor=self.q_head_idx_tensor,
                q_tail_idx_tensor=self.q_tail_idx_tensor,
                q_full_idx=self.q_full_idx,
                kv_with_q_head_nomask_idx_tensor=self.kv_idx_names['kv_with_q_head_nomask_idx_tensor'],
                kv_with_q_head_mask_idx_tensor=self.kv_idx_names['kv_with_q_head_mask_idx_tensor'],
                kv_with_q_tail_nomask_idx_tensor=self.kv_idx_names['kv_with_q_tail_nomask_idx_tensor'],
                kv_with_q_tail_mask_idx_tensor=self.kv_idx_names['kv_with_q_tail_mask_idx_tensor'],
                attn_mask_seqlens=self.extra_long_seq_kwargs['attn_mask_seqlens'],
                head_attn_nomask_seqlens=self.extra_long_seq_kwargs['head_attn_nomask_seqlens'],
                tail_attn_nomask_seqlens=self.extra_long_seq_kwargs['tail_attn_nomask_seqlens'],
                cp_prefill_mask=self.extra_long_seq_kwargs['cp_prefill_mask']
            )
        else:
            long_seq_metadata = AscendCommonLongSequenceMetadata(
                num_actual_tokens_cp_full=num_actual_tokens_cp_full,
                num_computed_tokens_of_cp_sp=self.input_batch.num_computed_tokens_of_cp_sp[:self.input_batch.num_reqs]
            )

        self.query_start_loc_np[0] = 0
        self.query_start_loc_np[1:num_reqs + 1] = cu_num_tokens
        self.query_start_loc[:num_reqs + 1].copy_(
            self.query_start_loc_cpu[:num_reqs + 1], non_blocking=True)
        self.seq_lens[:num_reqs].copy_(self.seq_lens_cpu[:num_reqs],
                                       non_blocking=True)

        # Fill unused with -1. Needed for reshape_and_cache
        self.seq_lens[num_reqs:].fill_(0)
        self.query_start_loc[num_reqs + 1:].fill_(-1)

=======
        self.attn_mask = self._make_attention_mask(seq_lens=seq_lens_cpu,
                                                   position=positions_cpu,
                                                   attn_state=attn_state)
        self.attn_state = attn_state  # type: ignore

>>>>>>> 6d8bc38c
        self.with_prefill = with_prefill
        self.num_tokens_across_dp = num_tokens_across_dp
        self._update_graph_pad_size(with_prefill, maybe_padded_num_tokens)

        # Make AscendCommonAttentionMetadata
        common_attn_metadata = AscendCommonAttentionMetadata(
            query_start_loc=self.query_start_loc[:num_reqs + 1],
            query_start_loc_cpu=self.query_start_loc_cpu[:num_reqs + 1],
            seq_lens_cpu=self.seq_lens_cpu,
            num_reqs=num_reqs,
            num_actual_tokens=total_num_scheduled_tokens,
            actual_seq_lengths_q=self.actual_seq_lengths_q,
            block_table_tensor=self.input_batch.block_table[0].
            get_device_tensor(),
            slot_mapping_cpu=self.slot_mapping_cpu,
            positions=self.positions,
            attn_mask=self.attn_mask,
            spec_attn_mask=self.spec_attn_mask,
            attn_state=self.attn_state,
            enable_dbo_across_dp=enable_dbo,
            is_only_prefill=bool(np.all(num_valid_tokens != 1)),
            max_query_len=max_num_scheduled_tokens,
            graph_pad_size=self.graph_pad_size,
            decode_token_per_req=self.decode_token_per_req,
            common_long_seq_metadata=long_seq_metadata
        )
        attn_metadata = self.attn_metadata_builder.build(
            common_attn_metadata, self.model)
        if self.vllm_config.model_config.use_mla:
            attn_metadata.num_input_tokens = num_input_tokens
        # token id pad
        if self.cp_size > 1:
            for i in range(num_reqs):
                if num_scheduled_tokens[i] > 1:
                    num_padded_tokens = num_scheduled_tokens_for_slot[i]+self.input_batch.num_computed_tokens_cpu[i]
                    self.input_batch.token_ids_cpu[i][num_padded_tokens-num_cp_pads[i]: num_padded_tokens] = 0

        # Prepare input_ids
        token_indices = (positions_np +
                         req_indices * self.input_batch.token_ids_cpu.shape[1])
        torch.index_select(self.input_batch.token_ids_cpu_tensor.flatten(),
                           0,
                           torch.from_numpy(token_indices),
                           out=self.input_ids_cpu[:total_num_scheduled_tokens])
        # Copy the tensors to the NPU.
        self._prepare_input_ids(total_num_scheduled_tokens, cu_num_tokens)

        # _prepare_inputs may reorder the batch, so we must gather
        # multi-modal outputs after that to ensure the correct order
        if self.is_multimodal_model:
            # Run the multimodal encoder if any.
            self._execute_mm_encoder(scheduler_output)
            mm_embeds = self._gather_mm_embeddings(scheduler_output)

            # NOTE(woosuk): To unify token ids and soft tokens (vision
            # embeddings), we always use embeddings (rather than token ids)
            # as input to the multimodal model, even when the input is text.
            input_ids = self.input_ids[:total_num_scheduled_tokens]
            if mm_embeds:
                inputs_embeds = self.model.get_input_embeddings(
                    input_ids, mm_embeds)
            else:
                inputs_embeds = self.model.get_input_embeddings(input_ids)
            # TODO(woosuk): Avoid the copy. Optimize.
            self.inputs_embeds[:total_num_scheduled_tokens].copy_(
                inputs_embeds)
            inputs_embeds = self.inputs_embeds[:num_input_tokens]
            input_ids = None
        else:
            # For text-only models, we use token ids as input.
            # While it is possible to use embeddings as input just like the
            # multimodal models, it is not desirable for performance since
            # then the embedding layer is not included in the ACL graph.
            input_ids = self.input_ids[:num_input_tokens]
            inputs_embeds = None
        positions = self.positions[:num_input_tokens]
        input_ids, positions = self._update_input_ids_and_positions(
            input_ids, positions, num_input_tokens, with_prefill,
            maybe_padded_num_tokens)

        if hasattr(self.attn_metadata_builder, 'update_attn_metadata_for_sp'):
            self.attn_metadata_builder.update_attn_metadata_for_sp(input_ids, self.vllm_config, attn_metadata)

        if get_pp_group().is_first_rank:
            intermediate_tensors = None
        else:
            assert intermediate_tensors is not None
            assert self.intermediate_tensors is not None
            for k, v in intermediate_tensors.items():
                self.intermediate_tensors[k][:num_input_tokens].copy_(
                    v[:num_input_tokens], non_blocking=True)
            intermediate_tensors = IntermediateTensors({
                k: v[:num_input_tokens]
                for k, v in self.intermediate_tensors.items()
            })

        use_spec_decode = len(
            scheduler_output.scheduled_spec_decode_tokens) > 0
        if not use_spec_decode:
            # NOTE(woosuk): Due to chunked prefills, the batch may contain
            # partial requests. While we should not sample any token
            # from these partial requests, we do so for simplicity.
            # We will ignore the sampled tokens from the partial requests.
            # TODO: Support prompt logprobs.
            spec_decode_metadata = None
            if self.cp_size > 1 and is_prefill:
                # logits_indices = cu_num_tokens - num_cp_pads[:num_reqs] - 1 # if without all-gather and onlly sample on cp0
                logits_indices = cu_num_tokens * self.cp_size - num_cp_pads[:num_reqs] - 1
            else:
                logits_indices = cu_num_tokens - 1
            logits_indices = torch.from_numpy(logits_indices).to(
                self.device, non_blocking=True)
        else:
            # cp sp not supported now
            assert self.cp_size == 1 and self.sp_size == 1
            # Get the number of draft tokens for each request.
            # Iterate over the dictionary rather than all requests since not all
            # requests have draft tokens.
            num_draft_tokens = np.zeros(num_reqs, dtype=np.int32)
            for req_id, draft_token_ids in (
                    scheduler_output.scheduled_spec_decode_tokens.items()):
                req_idx = self.input_batch.req_id_to_index[req_id]
                num_draft_tokens[req_idx] = len(draft_token_ids)

            spec_decode_metadata = self._calc_spec_decode_metadata(
                num_draft_tokens, cu_num_tokens)
            logits_indices = spec_decode_metadata.logits_indices

        if lmhead_tp_enable():
            max_num_reqs_across_dp = maybe_padded_num_tokens if not with_prefill else self.max_num_reqs
            logits_indices = nn.functional.pad(
                logits_indices,
                (0, max_num_reqs_across_dp - logits_indices.shape[0]))

        return (attn_metadata, positions, num_scheduled_tokens,
                num_input_tokens, num_tokens_across_dp,
                maybe_padded_num_tokens, logits_indices, spec_decode_metadata,
                input_ids, inputs_embeds, intermediate_tensors)

    def _generate_process_reqs_hidden_states(self, attn_metadata, with_prefill,
                                             maybe_padded_num_tokens,
                                             input_ids, positions,
                                             intermediate_tensors,
                                             inputs_embeds):
        assert self.model is not None
        hidden_states = self.model(
            input_ids=input_ids,
            positions=positions,
            intermediate_tensors=intermediate_tensors,
            inputs_embeds=inputs_embeds,
        )
<<<<<<< HEAD
        # SP for GQA
        sp_metadata, _ = get_sp_metadata_context()
        if sp_metadata and sp_metadata.metadata_for_padding and \
                sp_metadata.metadata_for_padding.not_dummy_and_is_prefill:
            hidden_states = sp_metadata.metadata_for_padding.allgather_unpadding_aligned(
                hidden_states)
        # SP for MLA
        if self.enable_sp and with_prefill:
            hidden_states = get_tp_group().all_gather(hidden_states, 0)
            hidden_states = hidden_states[:attn_metadata.num_input_tokens]
        # CP for MLA and GQA
        if self.cp_size > 1 and with_prefill:
            hidden_states = get_cp_group().all_gather(hidden_states, 0)
            hidden_states = torch.index_select(hidden_states, 0, attn_metadata.prefill.cp_kv_recover_idx)
=======
        if get_forward_context().flashcomm_v1_enabled:
            hidden_states = tensor_model_parallel_all_gather(hidden_states, 0)
            pad_size = get_forward_context().pad_size
            if pad_size > 0:
                hidden_states = hidden_states[:-pad_size, :]
>>>>>>> 6d8bc38c
        return hidden_states

    def _build_attn_state(self, num_reqs, num_scheduled_tokens,
                          num_valid_tokens):
        ascend_config = get_ascend_config()
        if np.array_equal(self.seq_lens_np[:num_reqs], num_scheduled_tokens):
            attn_state = AscendAttentionState.PrefillNoCache
        # We assume it is the decode stage, where prefill occurs but only one token is not hit in cache.
        elif np.all(num_scheduled_tokens == 1):
            attn_state = AscendAttentionState.DecodeOnly
            if self.speculative_config and self.speculative_config.method == 'deepseek_mtp':
                # SpecDecoding now supports seq_len=1 and seq_len=2
                # In Prefilling Decoding Disaggregation scenario, SpecDecoding need to supports seq_len=1
                attn_state = AscendAttentionState.SpecDecoding
        # Speculative decoding.
        elif np.all(num_valid_tokens == 1):
            if self.drafter and (self.drafter.name == SpecDcodeType.EAGLE
                                 or self.drafter.name == SpecDcodeType.EAGLE3):
                attn_state = AscendAttentionState.ChunkedPrefill
            else:
                attn_state = AscendAttentionState.SpecDecoding
        # splitfuse
        elif not ascend_config.ascend_scheduler_config.enabled or self.chunked_prefill_enabled:
            attn_state = AscendAttentionState.ChunkedPrefill
        else:
            attn_state = AscendAttentionState.PrefillCacheHit
        return attn_state

    def _update_graph_pad_size(self, with_prefill, graph_pad_size):
        self.graph_pad_size = -1

    def _update_input_ids_and_positions(self, input_ids, positions,
                                        num_input_tokens, with_prefill,
                                        maybe_padded_num_tokens):
        if self.uses_mrope:
            positions = self.mrope_positions[:, :num_input_tokens]
        return input_ids, positions

    def _calc_spec_decode_metadata(
        self,
        num_draft_tokens: np.ndarray,
        cu_num_scheduled_tokens: np.ndarray,
    ) -> SpecDecodeMetadata:
        # Inputs:
        # cu_num_scheduled_tokens:  [  4, 104, 107, 207, 209]
        # num_draft_tokens:         [  3,   0,   2,   0,   1]
        # Outputs:
        # cu_num_draft_tokens:      [  3,   3,   5,   5,   6]
        # logits_indices:           [  0,   1,   2,   3, 103, 104, 105, 106,
        #                            206, 207, 208]
        # target_logits_indices:    [  0,   1,   2,   5,   6,   9]
        # bonus_logits_indices:     [  3,   4,   7,   8,  10]

        # Compute the logits indices.
        # [4, 1, 3, 1, 2]
        num_sampled_tokens = num_draft_tokens + 1
        # Step 1. [4, 5, 8, 9, 11]
        cu_num_sampled_tokens = np.cumsum(num_sampled_tokens, dtype=np.int32)
        total_num_sampled_tokens = cu_num_sampled_tokens[-1]
        # Step 2. [0, 0, 0, 0, 4, 5, 5, 5, 8, 9, 9]
        cumsums_offsets = np.repeat(cu_num_sampled_tokens - num_sampled_tokens,
                                    num_sampled_tokens)
        # Step 3. [0, 1, 2, 3, 0, 0, 1, 2, 0, 0, 1]
        arange = self.arange_np[:total_num_sampled_tokens] - cumsums_offsets
        # Step 4. [0, 0, 0, 0, 103, 104, 104, 104, 206, 207, 207]
        logits_indices = np.repeat(
            cu_num_scheduled_tokens - num_sampled_tokens, num_sampled_tokens)
        # Step 5. [0, 1, 2, 3, 103, 104, 105, 106, 206, 207, 208]
        logits_indices += arange

        # Compute the bonus logits indices.
        bonus_logits_indices = cu_num_sampled_tokens - 1

        # Compute the draft logits indices.
        # [3, 3, 5, 5, 6]
        cu_num_draft_tokens = np.cumsum(num_draft_tokens, dtype=np.int32)
        total_num_draft_tokens = cu_num_draft_tokens[-1]
        # [0, 0, 0, 3, 3, 5]
        cumsums_offsets = np.repeat(cu_num_draft_tokens - num_draft_tokens,
                                    num_draft_tokens)
        # [0, 1, 2, 0, 1, 0]
        arange = self.arange_np[:total_num_draft_tokens] - cumsums_offsets
        # [0, 0, 0, 5, 5, 9]
        target_logits_indices = np.repeat(
            cu_num_sampled_tokens - num_sampled_tokens, num_draft_tokens)
        # [0, 1, 2, 5, 6, 9]
        target_logits_indices += arange

        # TODO: Optimize the CPU -> NPU copy.
        cu_num_draft_tokens = torch.from_numpy(cu_num_draft_tokens).to(
            self.device, non_blocking=True)
        logits_indices = torch.from_numpy(logits_indices).to(self.device,
                                                             non_blocking=True)
        target_logits_indices = torch.from_numpy(target_logits_indices).to(
            self.device, non_blocking=True)
        bonus_logits_indices = torch.from_numpy(bonus_logits_indices).to(
            self.device, non_blocking=True)

        # Compute the draft token ids.
        # draft_token_indices:      [  1,   2,   3, 105, 106, 208]
        draft_token_ids = self.input_ids[logits_indices]
        draft_token_ids = draft_token_ids[target_logits_indices + 1]

        metadata = SpecDecodeMetadata(
            draft_token_ids=draft_token_ids,
            num_draft_tokens=num_draft_tokens.tolist(),
            cu_num_draft_tokens=cu_num_draft_tokens,
            target_logits_indices=target_logits_indices,
            bonus_logits_indices=bonus_logits_indices,
            logits_indices=logits_indices,
        )
        return metadata

    def apply_grammar_bitmask(
        self,
        scheduler_output: "SchedulerOutput",
        logits: torch.Tensor,
    ) -> torch.Tensor:
        grammar_bitmask = scheduler_output.grammar_bitmask

        # We receive the structured output bitmask from the scheduler,
        # compacted to contain bitmasks only for structured output requests.
        # The order of the requests in the bitmask is not guaranteed to be the
        # same as the order of the requests in the gpu runner's batch. We need
        # to sort the bitmask to match the order of the requests used here.

        # Get the batch indices of the structured output requests.
        # Keep track of the number of speculative tokens scheduled for every
        # request in the batch, as the logit indices are offset by this amount.
        struct_out_req_batch_indices: dict[str, int] = {}
        cumulative_offset = 0
        seq = sorted(self.input_batch.req_id_to_index.items(),
                     key=lambda x: x[1])
        for req_id, batch_index in seq:
            logit_index = batch_index + cumulative_offset
            cumulative_offset += len(
                scheduler_output.scheduled_spec_decode_tokens.get(req_id, []))
            if req_id in scheduler_output.structured_output_request_ids:
                struct_out_req_batch_indices[req_id] = logit_index

        out_indices = []

        # Reorder the bitmask to match the order of the requests in the batch.
        sorted_bitmask = np.zeros_like(grammar_bitmask,
                                       shape=(logits.shape[0],
                                              grammar_bitmask.shape[1]))
        cumulative_index = 0
        seq = sorted(scheduler_output.structured_output_request_ids.items(),
                     key=lambda x: x[1])
        for req_id, _ in seq:
            logit_index = struct_out_req_batch_indices[req_id]
            num_spec_tokens = len(
                scheduler_output.scheduled_spec_decode_tokens.get(req_id, []))
            for i in range(1 + num_spec_tokens):
                sorted_bitmask[logit_index + i] = \
                    grammar_bitmask[cumulative_index + i]
                out_indices.append(logit_index + i)
            cumulative_index += 1 + num_spec_tokens
        grammar_bitmask = sorted_bitmask

        # Serialization of np.ndarray is much more efficient than a tensor,
        # so we receive it in that format.
        grammar_bitmask = torch.from_numpy(grammar_bitmask)

        # NOTE:
        # 1. XGrammar bitmask applying only supports CPU and GPU.
        # 2. The logits and bitmask should be on the same device.
        # 3. XGrammar logits on CPU only supports float32 dtype.
        logits_dtype = logits.dtype
        logits = logits.to("cpu").float()
        xgr.apply_token_bitmask_inplace(
            logits,
            grammar_bitmask,
            indices=out_indices,
        )
        return logits.to(self.device).to(logits_dtype)

    def propose_draft_token_ids(
        self,
        valid_sampled_token_ids: list[list[int]],
        sampling_metadata: SamplingMetadata,
        scheduler_output: "SchedulerOutput",
        spec_decode_metadata: SpecDecodeMetadata,
        positions: torch.Tensor,
        num_scheduled_tokens: int,
        hidden_states: torch.Tensor,
        attn_metadata: Union[AscendMetadata, AscendMLAMetadata,
                             AscendTorchairMetadata,
                             AscendMLATorchairMetadata],
        aux_hidden_states: torch.Tensor = None,
    ) -> Optional[list[list[int]]]:
        if not self.drafter:
            # Speculative decoding is not enabled.
            draft_token_ids = None
        else:
            draft_token_ids = self.drafter.generate_token_ids(
                valid_sampled_token_ids, sampling_metadata, scheduler_output,
                spec_decode_metadata, positions, num_scheduled_tokens,
                hidden_states, attn_metadata, aux_hidden_states)
        return draft_token_ids

    def _pool(
        self,
        hidden_states: torch.Tensor,
        num_scheduled_tokens: int,
        num_scheduled_tokens_np: np.ndarray,
        finished_sending: Optional[set[str]] = None,
        finished_recving: Optional[set[str]] = None,
        kv_connector_output: Optional["KVConnectorOutput"] = None,
    ) -> ModelRunnerOutput:
        assert self.input_batch.num_reqs ==\
            len(self.input_batch.pooling_params), \
        "Either all or none of the requests in" \
        " a batch must be pooling request"

        hidden_states = hidden_states[:num_scheduled_tokens]
        pooling_metadata = self.input_batch.pooling_metadata
        pooling_metadata.build_pooling_cursor(num_scheduled_tokens_np.tolist(),
                                              device=hidden_states.device)
        seq_lens_cpu = self.seq_lens_cpu[:self.input_batch.num_reqs]

        # Pooling models D2H & synchronize occurs in pooler.py:build_output
        raw_pooler_output = self.model.pooler(
            hidden_states=hidden_states, pooling_metadata=pooling_metadata)

        pooler_output: list[Optional[torch.Tensor]] = []
        for raw_output, seq_len, prompt_len in zip(
                raw_pooler_output, seq_lens_cpu, pooling_metadata.prompt_lens):

            if seq_len == prompt_len:
                pooler_output.append(raw_output.data)
            else:
                pooler_output.append(None)

        return ModelRunnerOutput(
            req_ids=self.input_batch.req_ids,
            req_id_to_index=self.input_batch.req_id_to_index,
            sampled_token_ids=[],
            logprobs=None,
            prompt_logprobs_dict={},
            pooler_output=pooler_output,
            kv_connector_output=kv_connector_output,
        )

    def _select_moe_comm_method(self, num_tokens: int) -> str:
        """1. If expert parallel is not enabled, we use all-gather since MC2 and all-to-all
        are designed for expert parallelism.
        2. If expert parallel is enabled, we need to consider the soc version and the
        number of tokens. This is based on the observation that all-gather is more
        efficient than all-to-all when running on A2.

            a. For A2, we choose from MC2 and all-gather.

            b. For A3, we choose from MC2 and all-to-all.

            In both cases, we use MC2 when the number of tokens is smaller than
            a its capacity threshold.

        Args:
            num_tokens (int): The number of tokens in the current batch.

        Raises:
            ValueError: If the soc version is unsupported.

        Returns:
            str: The selected MoE communication method, either "allgather", "mc2", or "alltoall".
        """
        soc_version = get_ascend_soc_version()

        if not self.parallel_config.enable_expert_parallel:
            moe_comm_method = "allgather"
        elif soc_version in {AscendSocVersion.A2}:
            if num_tokens <= self.mc2_tokens_capacity and self.parallel_config.world_size >= 16:
                moe_comm_method = "mc2"
            else:
                moe_comm_method = "allgather"
        elif soc_version in {AscendSocVersion.A3}:
            moe_comm_method = "mc2" if num_tokens <= self.mc2_tokens_capacity else "alltoall"
        else:
            raise ValueError(f"Unsupported soc_version: {soc_version}")

        if is_global_first_rank():
            logger.debug(f"num_tokens: {num_tokens}, "
                         f"moe_comm_method: {moe_comm_method}")

        return moe_comm_method

    @torch.inference_mode()
    def execute_model(
        self,
        scheduler_output: "SchedulerOutput",
        intermediate_tensors: Optional[IntermediateTensors] = None,
    ) -> Union[ModelRunnerOutput, AsyncModelRunnerOutput, IntermediateTensors]:
        with ProfileExecuteDuration().capture_async("prepare input"):
            self._update_states(scheduler_output)
            if not scheduler_output.total_num_scheduled_tokens:
                if not has_kv_transfer_group():
                    logger.debug(
                        "skip this step for we receive the data from remote disaggregate prefill node"
                    )
                    # Return empty ModelRunnerOuptut if there's no work to do.
                    return EMPTY_MODEL_RUNNER_OUTPUT
                return self.kv_connector_no_forward(scheduler_output)
            (attn_metadata, positions, num_scheduled_tokens_np,
             num_input_tokens, num_tokens_across_dp, maybe_padded_num_tokens,
             logits_indices, spec_decode_metadata, input_ids, inputs_embeds,
             intermediate_tensors) = (self._prepare_inputs(
                 scheduler_output, intermediate_tensors))

        moe_comm_method = self._select_moe_comm_method(num_input_tokens)

        batch_descriptor = BatchDescriptor(num_tokens=num_input_tokens,
                                           uniform_decode=False)
        aclgraph_runtime_mode, batch_descriptor = \
            self.aclgraph_dispatcher.dispatch(batch_descriptor)

        # Run forward pass
        with ProfileExecuteDuration().capture_async("forward"):
            with set_ascend_forward_context(
                    attn_metadata,
                    self.vllm_config,
                    num_tokens=num_input_tokens,
                    num_tokens_across_dp=num_tokens_across_dp,
                    with_prefill=self.with_prefill,
                    reserved_mc2_mask=self.reserved_mc2_mask,
                    moe_comm_method=moe_comm_method,
                    aclgraph_runtime_mode=aclgraph_runtime_mode,
                    batch_descriptor=batch_descriptor,
                    num_actual_tokens=scheduler_output.
                    total_num_scheduled_tokens,
                    prefetch_stream=self.prefetch_stream,
                    model_instance=self.model):
                self.maybe_setup_kv_connector(scheduler_output)

                hidden_states = self._generate_process_reqs_hidden_states(
                    attn_metadata, self.with_prefill, maybe_padded_num_tokens,
                    input_ids, positions, intermediate_tensors, inputs_embeds)

            self.maybe_wait_for_kv_save()
            finished_sending, finished_recving = self.get_finished_kv_transfer(
                scheduler_output)

            aux_hidden_states = None
            if self.drafter and self.drafter.name == SpecDcodeType.EAGLE3:
                hidden_states, aux_hidden_states = hidden_states

        kv_connector_output = None
        if finished_sending is not None or finished_recving is not None:
            kv_connector_output = KVConnectorOutput(
                finished_sending=finished_sending,
                finished_recving=finished_recving)
        else:
            kv_connector_output = None
        finished_sending = None
        finished_recving = None
        with ProfileExecuteDuration().capture_async("post process"):
            # Broadcast PP output for external_launcher (torchrun)
            # to make sure we are synced across pp ranks
            # TODO: Support overlapping mirco-batches
            # https://github.com/vllm-project/vllm/issues/18019
            broadcast_pp_output = \
                self.parallel_config.distributed_executor_backend \
                == "external_launcher" and len(get_pp_group().ranks) > 0
            if not get_pp_group().is_last_rank:
                # For mid-pipeline stages, return the hidden states.
                if not broadcast_pp_output:
                    hidden_states.kv_connector_output = kv_connector_output
                    return hidden_states
                assert isinstance(hidden_states, IntermediateTensors)
                get_pp_group().send_tensor_dict(
                    hidden_states.tensors, all_gather_group=get_tp_group())
                logits = None
            else:
                if self.input_batch.pooling_params:
                    return self._pool(
                        hidden_states,
                        scheduler_output.total_num_scheduled_tokens,
                        num_scheduled_tokens_np, finished_sending,
                        finished_recving, kv_connector_output)
                sample_hidden_states = hidden_states[logits_indices]
                logits = self.model.compute_logits(sample_hidden_states, None)
            if broadcast_pp_output:
                model_output_broadcast_data = {
                    "logits": logits.contiguous(),
                } if logits is not None else {}
                model_output_broadcast_data = get_pp_group(
                ).broadcast_tensor_dict(model_output_broadcast_data,
                                        src=len(get_pp_group().ranks) - 1)
                assert model_output_broadcast_data is not None
                logits = model_output_broadcast_data["logits"]

            # Apply structured output bitmasks if present
            if scheduler_output.grammar_bitmask is not None:
                logits = self.apply_grammar_bitmask(scheduler_output, logits)

            # Sample the next token and get logprobs if needed.
            sampling_metadata = self.input_batch.sampling_metadata
            if spec_decode_metadata is None:
                if lmhead_tp_enable() and logits is not None:
                    logits = logits[:self.input_batch.num_reqs]
                sampler_output = self.sampler(
                    logits=logits,
                    sampling_metadata=sampling_metadata,
                )
            else:
                if lmhead_tp_enable() and logits is not None:
                    logits = logits[:len(spec_decode_metadata.logits_indices)]
                # When indexing with a tensor (bonus_logits_indices), PyTorch
                # creates a new tensor with separate storage from the original
                # logits tensor. This means any in-place operations on bonus_logits
                # won't affect the original logits tensor.
                assert logits is not None
                bonus_logits = logits[
                    spec_decode_metadata.bonus_logits_indices]
                sampler_output = self.sampler(
                    logits=bonus_logits,
                    sampling_metadata=sampling_metadata,
                )
                bonus_token_ids = sampler_output.sampled_token_ids

                # Just like `bonus_logits`, `target_logits` is a new tensor with
                # separate storage from the original `logits` tensor. Therefore,
                # it is safe to update `target_logits` in place.
                target_logits = logits[
                    spec_decode_metadata.target_logits_indices]
                output_token_ids = self.rejection_sampler(
                    spec_decode_metadata,
                    None,  # draft_probs
                    target_logits,
                    bonus_token_ids,
                    sampling_metadata,
                )
                sampler_output.sampled_token_ids = output_token_ids

            discard_sampled_tokens_req_indices: list[int] = []
            # TODO(woosuk): The following loop can be slow since it iterates over
            # the requests one by one. Optimize.
            discard_sampled_tokens_req_indices = []
            for i, req_id in enumerate(self.input_batch.req_ids):
                req_state = self.requests[req_id]
                seq_len = (req_state.num_computed_tokens +
                           scheduler_output.num_scheduled_tokens[req_id])
                if seq_len < req_state.num_tokens:
                    # Ignore the sampled token.
                    # Rewind the generator state as if the token was not sampled.
                    generator = self.input_batch.generators.get(i)
                    if generator is not None:
                        generator.set_offset(generator.get_offset() - 4)
                    discard_sampled_tokens_req_indices.append(i)

            # Copy some objects so they don't get modified after returning.
            # This is important when using async scheduling.
            req_ids_output_copy = self.input_batch.req_ids.copy()
            req_id_to_index_output_copy = \
                self.input_batch.req_id_to_index.copy()

            # NOTE: NPU -> CPU Sync happens here.
            # Move as many CPU operations as possible before this sync point.
            logprobs_tensors = sampler_output.logprobs_tensors
            logprobs_lists = logprobs_tensors.tolists() \
                if logprobs_tensors is not None else None

            # Compute prompt logprobs if needed.
            prompt_logprobs_dict = self._get_prompt_logprobs_dict(
                hidden_states[:scheduler_output.total_num_scheduled_tokens],
                scheduler_output,
            )

            num_sampled_tokens = sampler_output.sampled_token_ids.shape[0]
            sampled_token_ids = sampler_output.sampled_token_ids
            if not self.use_async_scheduling:
                # Get the valid generated tokens.
                max_gen_len = sampled_token_ids.shape[-1]
                if max_gen_len == 1:
                    # No spec decode tokens.
                    valid_sampled_token_ids = sampled_token_ids.tolist()
                else:
                    # Includes spec decode tokens.
                    valid_sampled_token_ids = self.rejection_sampler.parse_output(
                        sampled_token_ids,
                        self.input_batch.vocab_size,
                    )
                # Mask out the sampled tokens that should not be sampled.
                for i in discard_sampled_tokens_req_indices:
                    valid_sampled_token_ids[i].clear()
            else:
                valid_sampled_token_ids = []
                invalid_req_indices = list(discard_sampled_tokens_req_indices)
                invalid_req_indices_set = set(invalid_req_indices)
                assert sampled_token_ids.shape[-1] == 1

                # Cache the sampled tokens on the NPU and avoid CPU sync.
                # These will be copied into input_ids in the next step
                # when preparing inputs.
                self.input_batch.prev_sampled_token_ids = \
                    sampled_token_ids
                self.input_batch.prev_sampled_token_ids_invalid_indices = \
                    invalid_req_indices_set
                self.input_batch.prev_req_id_to_index = {
                    req_id: i
                    for i, req_id in enumerate(self.input_batch.req_ids)
                    if i not in invalid_req_indices_set
                }
            # Cache the sampled tokens in the model runner, so that the scheduler
            # doesn't need to send them back.
            # NOTE(woosuk): As an exception, when using PP, the scheduler sends
            # the sampled tokens back, because there's no direct communication
            # between the first-stage worker and the last-stage worker.
            for req_idx in range(num_sampled_tokens):
                if self.use_async_scheduling:
                    sampled_ids = [-1] * 1 if \
                        req_idx not in invalid_req_indices_set else None
                else:
                    sampled_ids = valid_sampled_token_ids[req_idx]
                if not sampled_ids:
                    continue

                start_idx = self.input_batch.num_tokens_no_spec[req_idx]
                end_idx = start_idx + len(sampled_ids)
                assert end_idx <= self.model_config.max_model_len, (
                    "Sampled token IDs exceed the max model length. "
                    f"Total number of tokens: {end_idx} > max_model_len: "
                    f"{self.model_config.max_model_len}")

                self.input_batch.token_ids_cpu[req_idx,
                                               start_idx:end_idx] = sampled_ids
                self.input_batch.num_tokens_no_spec[req_idx] = end_idx
                self.input_batch.num_tokens[req_idx] = end_idx
                req_id = self.input_batch.req_ids[req_idx]
                req_state = self.requests[req_id]
                req_state.output_token_ids.extend(sampled_ids)

            if self.speculative_config:
                self._draft_token_ids = self.propose_draft_token_ids(
                    valid_sampled_token_ids,
                    sampling_metadata,
                    scheduler_output,
                    spec_decode_metadata,
                    positions,
                    scheduler_output.total_num_scheduled_tokens,
                    hidden_states,
                    attn_metadata,
                    aux_hidden_states,
                )

            if has_kv_transfer_group():
                get_kv_transfer_group().clear_connector_metadata()

        extra_args = ({"kv_connector_output": kv_connector_output})

        model_runner_output = ModelRunnerOutput(
            req_ids=req_ids_output_copy,
            req_id_to_index=req_id_to_index_output_copy,
            sampled_token_ids=valid_sampled_token_ids,
            logprobs=logprobs_lists,
            prompt_logprobs_dict=prompt_logprobs_dict,
            pooler_output=[],
            **extra_args,
        )

        durations = ProfileExecuteDuration().pop_captured_sync()
        if durations:
            dr_str = [
                f"[{tag}]:{duration:.2f}ms"
                for tag, duration in durations.items()
            ]
            captured_name = "Decode" if self.attn_state == AscendAttentionState.DecodeOnly else "Prefill"
            logger.info("Profile execute duration [%s]:%s", captured_name,
                        " ".join(dr_str))

        if not self.use_async_scheduling:
            return model_runner_output

        return AsyncNPUModelRunnerOutput(
            model_runner_output=model_runner_output,
            sampled_token_ids=sampled_token_ids,
            invalid_req_indices=invalid_req_indices,
            async_output_copy_stream=self.async_output_copy_stream,
        )

    def take_draft_token_ids(self) -> Optional[DraftTokenIds]:
        if self._draft_token_ids is None:
            return None
        req_ids = self.input_batch.req_ids
        if isinstance(self._draft_token_ids, torch.Tensor):
            draft_token_ids = self._draft_token_ids.tolist()
        else:
            draft_token_ids = self._draft_token_ids
        self._draft_token_ids = None
        return DraftTokenIds(req_ids, draft_token_ids)

    def kv_connector_no_forward(
            self, scheduler_output: "SchedulerOutput") -> ModelRunnerOutput:
        with set_ascend_forward_context(None, self.vllm_config):
            self.maybe_setup_kv_connector(scheduler_output)
            finished_sending, finished_recving = (
                self.get_finished_kv_transfer(scheduler_output))
            # For the case of no forward caused by receiving remote kv,
            # one round of dummy inference is necessary
            # to prevent hang over the collective calls.
        if not finished_sending and not finished_recving:
            return EMPTY_MODEL_RUNNER_OUTPUT

        output = copy.copy(EMPTY_MODEL_RUNNER_OUTPUT)
        output.kv_connector_output = KVConnectorOutput(
            finished_sending=finished_sending,
            finished_recving=finished_recving)
        return output

    @staticmethod
    def maybe_setup_kv_connector(scheduler_output: "SchedulerOutput"):
        # Update KVConnector with the KVConnector metadata forward().
        if has_kv_transfer_group():
            kv_connector = get_kv_transfer_group()
            assert isinstance(kv_connector, KVConnectorBase_V1)
            assert scheduler_output.kv_connector_metadata is not None
            kv_connector.bind_connector_metadata(
                scheduler_output.kv_connector_metadata)

            kv_connector.start_load_kv(get_forward_context())

    @staticmethod
    def maybe_wait_for_kv_save() -> None:
        if has_kv_transfer_group():
            get_kv_transfer_group().wait_for_save()

    @staticmethod
    def get_finished_kv_transfer(
        scheduler_output: "SchedulerOutput",
    ) -> tuple[Optional[set[str]], Optional[set[str]]]:
        if has_kv_transfer_group():
            return get_kv_transfer_group().get_finished(
                scheduler_output.finished_req_ids)
        return None, None

    def _build_attention_metadata(self, with_prefill, num_reqs, skip_attn):
        if skip_attn:
            attn_metadata = None
        else:
            # TODO(zzzzwwjj): when aclgraph and full graph mode, we need build attn_metadata
            attn_metadata = None
        return attn_metadata

    def _generate_dummy_run_hidden_states(self, with_prefill,
                                          is_torchair_compile, input_ids,
                                          positions, attn_metadata, num_tokens,
                                          intermediate_tensors, inputs_embeds):
        hidden_states = self.model(input_ids=input_ids,
                                   positions=positions,
                                   intermediate_tensors=intermediate_tensors,
                                   inputs_embeds=inputs_embeds)
        if self.drafter and self.drafter.name == SpecDcodeType.EAGLE3:
            hidden_states, _ = hidden_states
        else:
            hidden_states = hidden_states
        return hidden_states

    @torch.inference_mode()
    def _dummy_run(
        self,
        num_tokens: int,
        with_prefill: bool = False,
        is_torchair_compile: bool = False,
        aclgraph_runtime_mode: CUDAGraphMode = CUDAGraphMode.NONE,
        force_attention: bool = False,
        uniform_decode: bool = False,
    ) -> torch.Tensor:
        # only support eager mode and piecewise graph now
        assert aclgraph_runtime_mode in {
            CUDAGraphMode.NONE, CUDAGraphMode.PIECEWISE
        }
        if force_attention:
            raise RuntimeError(
                "Capturing attention in aclgraph is unexpected, because full graph is not supported now"
            )

        # Padding for DP
        (num_tokens, num_tokens_across_dp, with_prefill,
         _) = self._sync_metadata_across_dp(num_tokens, with_prefill, False)

        moe_comm_method = self._select_moe_comm_method(num_tokens)

        # If cudagraph_mode.decode_mode() == FULL and
        # cudagraph_mode.seperate_routine(). This means that we are using
        # different graphs and/or modes for mixed prefill-decode batches vs.
        # uniform decode batches. A uniform decode batch means that all
        # requests have identical query length, except a potential virtual
        # request (shorter) in the batch account for padding.
        # Uniform decode batch could either be common pure decode, where
        # max_query_len == 1, or speculative decode, where
        # max_query_len == 1 + num_spec_decode_tokens.

        # When setting max_query_len = 1, we switch to and capture the optimized
        # routine of FA2 for pure decode, i.e., Flashdecode + an optimization
        # for GQA/MQA.
        max_query_len = self.uniform_decode_query_len if uniform_decode else \
                        num_tokens

        # Set num_scheduled_tokens based on num_tokens and max_num_seqs
        # for dummy run with LoRA so that the num_reqs collectively
        # has num_tokens in total.
        assert num_tokens <= self.scheduler_config.max_num_batched_tokens
        max_num_reqs = self.scheduler_config.max_num_seqs
        if uniform_decode:
            num_reqs = cdiv(num_tokens, max_query_len)
            assert num_reqs <= max_num_reqs, \
                "Do not capture num_reqs > max_num_reqs for uniform batch"
            num_scheduled_tokens_list = [max_query_len] * num_reqs
            if num_tokens % max_query_len != 0:
                num_scheduled_tokens_list[-1] = num_tokens % max_query_len
        else:
            if with_prefill:
                num_reqs = num_tokens
            else:
                num_reqs = (num_tokens + self.decode_token_per_req -
                            1) // self.decode_token_per_req
            num_reqs = min(num_reqs, max_num_reqs)
            min_tokens_per_req = num_tokens // num_reqs
            num_scheduled_tokens_list = [min_tokens_per_req] * num_reqs
            num_scheduled_tokens_list[-1] += num_tokens % num_reqs
        assert sum(num_scheduled_tokens_list) == num_tokens
        assert len(num_scheduled_tokens_list) == num_reqs
        num_scheduled_tokens = np.array(num_scheduled_tokens_list,
                                        dtype=np.int32)

        # Force dummy run on prefill stage when this node is deemed as kv producer.
        if self.is_kv_producer:
            with_prefill = True

        attn_metadata = self._build_attention_metadata(with_prefill,
                                                       num_reqs,
                                                       skip_attn=True)

        with self.maybe_dummy_run_with_lora(self.lora_config,
                                            num_scheduled_tokens):
            if self.is_multimodal_model:
                input_ids = None
                inputs_embeds = self.inputs_embeds[:num_tokens]
            else:
                input_ids = self.input_ids[:num_tokens]
                inputs_embeds = None

            if self.uses_mrope:
                positions = self.mrope_positions[:, :num_tokens]
            else:
                positions = self.positions[:num_tokens]

            if get_pp_group().is_first_rank:
                intermediate_tensors = None
            else:
                if self.intermediate_tensors is None:
                    self.intermediate_tensors = (
                        self.model.make_empty_intermediate_tensors(
                            batch_size=num_tokens,
                            dtype=self.dtype,
                            device=self.device))
                intermediate_tensors = IntermediateTensors({
                    k: v[:num_tokens]
                    for k, v in self.intermediate_tensors.items()
                })
            if aclgraph_runtime_mode == CUDAGraphMode.NONE:
                batch_descriptor = None
            else:
                # filter out the valid batch descriptor
                _cg_mode, batch_descriptor = \
                    self.aclgraph_dispatcher.dispatch(
                        BatchDescriptor(num_tokens=num_tokens,
                                        uniform_decode=uniform_decode))
                # sanity check
                assert aclgraph_runtime_mode == _cg_mode, (
                    f"Aclgraph runtime mode mismatch at dummy_run. "
                    f"Expected {_cg_mode}, but got {aclgraph_runtime_mode}.")

            need_dummy_logits = (not self.in_profile_run
                                 and lmhead_tp_enable())

            if need_dummy_logits:
                max_num_reqs_across_dp = num_tokens if not with_prefill else max_num_reqs
                dummy_indices = torch.zeros(max_num_reqs_across_dp,
                                            dtype=torch.int32)

                def dummy_compute_logits(hidden_states):
                    return self.model.compute_logits(
                        hidden_states[dummy_indices], None)

            with set_ascend_forward_context(
                    attn_metadata,
                    self.vllm_config,
                    num_tokens=num_tokens,
                    num_tokens_across_dp=num_tokens_across_dp,
                    with_prefill=with_prefill,
                    in_profile_run=self.in_profile_run,
                    reserved_mc2_mask=self.reserved_mc2_mask,
                    moe_comm_method=moe_comm_method,
                    num_actual_tokens=0,
                    aclgraph_runtime_mode=aclgraph_runtime_mode,
                    batch_descriptor=batch_descriptor,
                    prefetch_stream=self.prefetch_stream,
                    model_instance=self.model):
                hidden_states = self._generate_dummy_run_hidden_states(
                    with_prefill, is_torchair_compile, input_ids, positions,
                    attn_metadata, num_tokens, intermediate_tensors,
                    inputs_embeds)
                if need_dummy_logits:
                    dummy_compute_logits(hidden_states)

            if self.drafter:
                self.drafter.dummy_run(
                    num_tokens=num_tokens,
                    with_prefill=with_prefill,
                    skip_attn=True,
                    num_reqs=num_reqs,
                    num_tokens_across_dp=num_tokens_across_dp)
                if need_dummy_logits:
                    dummy_compute_logits(hidden_states)
            return hidden_states

    @contextmanager
    def set_in_profile_run(self):
        self.in_profile_run = True
        try:
            yield
        finally:
            self.in_profile_run = False

    def profile_run(self) -> None:
        # Trigger compilation for general shape.
        with self.set_in_profile_run():
            hidden_states = self._dummy_run(self.max_num_tokens,
                                            with_prefill=True)
        output = None
        if get_pp_group().is_last_rank:
            if self.is_pooling_model:
                output = self._dummy_pooler_run(hidden_states)
            else:
                # For profile, have maximum num_reqs and that collectively have
                # maximum num_tokens.
                min_tokens_per_req = self.max_num_tokens // self.max_num_reqs
                num_scheduled_tokens_list = [min_tokens_per_req
                                             ] * self.max_num_reqs
                num_scheduled_tokens_list[
                    -1] += self.max_num_tokens % self.max_num_reqs
                num_scheduled_tokens = np.array(num_scheduled_tokens_list,
                                                dtype=np.int32)
                logit_indices = np.cumsum(num_scheduled_tokens) - 1
                # TODO: need to rum a dummy sampler for generate task
                hidden_states = hidden_states[logit_indices]
                output = self.model.compute_logits(hidden_states, None)

        NPUPlatform.synchronize()
        del hidden_states, output
        self.encoder_cache.clear()
        gc.collect()

    def _dummy_pooler_run_task(
        self,
        hidden_states: torch.Tensor,
        task: PoolingTask,
    ) -> PoolerOutput:
        num_tokens = hidden_states.shape[0]
        max_num_reqs = self.scheduler_config.max_num_seqs
        num_reqs = min(num_tokens, max_num_reqs)
        min_tokens_per_req = num_tokens // num_reqs
        num_scheduled_tokens_list = [min_tokens_per_req] * num_reqs
        num_scheduled_tokens_list[-1] += num_tokens % num_reqs
        assert sum(num_scheduled_tokens_list) == num_tokens
        assert len(num_scheduled_tokens_list) == num_reqs

        req_num_tokens = num_tokens // num_reqs

        dummy_token_ids = torch.zeros((num_reqs, req_num_tokens),
                                      dtype=torch.int32,
                                      device=self.device)

        model = cast(VllmModelForPooling, self.get_model())
        dummy_pooling_params = PoolingParams(task=task)
        to_update = model.pooler.get_pooling_updates(task)
        to_update.apply(dummy_pooling_params)

        dummy_prompt_lens = torch.tensor(
            num_scheduled_tokens_list,
            device="cpu",
        )
        dummy_metadata = PoolingMetadata(
            prompt_lens=dummy_prompt_lens,
            prompt_token_ids=dummy_token_ids,
            pooling_params=[dummy_pooling_params] * num_reqs,
        )

        dummy_metadata.build_pooling_cursor(num_scheduled_tokens_list,
                                            device=hidden_states.device)

        try:
            return model.pooler(hidden_states=hidden_states,
                                pooling_metadata=dummy_metadata)
        except RuntimeError as e:
            if 'out of memory' in str(e):
                raise RuntimeError(
                    "CUDA out of memory occurred when warming up pooler "
                    f"({task=}) with {num_reqs} dummy requests. Please try "
                    "lowering `max_num_seqs` or `gpu_memory_utilization` when "
                    "initializing the engine.") from e
            else:
                raise e

    @torch.inference_mode()
    def _dummy_pooler_run(
        self,
        hidden_states: torch.Tensor,
    ) -> PoolerOutput:
        # Find the task that has the largest output for subsequent steps
        output_size = dict[PoolingTask, float]()
        for task in self.get_supported_pooling_tasks():
            # Run a full batch with each task to ensure none of them OOMs
            output = self._dummy_pooler_run_task(hidden_states, task)
            output_size[task] = output.get_data_nbytes()
            del output  # Allow GC

        max_task = max(output_size.items(), key=lambda x: x[1])[0]
        return self._dummy_pooler_run_task(hidden_states, max_task)

    def load_model(self) -> None:
        logger.info("Starting to load model %s...", self.model_config.model)

        with DeviceMemoryProfiler() as m:  # noqa: SIM117
            self.model = get_model(vllm_config=self.vllm_config)

            if is_310p():
                from vllm.model_executor.layers.linear import (
                    MergedColumnParallelLinear, QKVParallelLinear,
                    RowParallelLinear)
                for module in self.model.modules():
                    if isinstance(module,
                                  (MergedColumnParallelLinear,
                                   QKVParallelLinear, RowParallelLinear)):
                        module.weight.data = self._convert_torch_format(
                            module.weight.data)
            if self.drafter:
                logger.info("Loading drafter model...")
                self.drafter.load_model(self.model)
                if self.drafter.name == SpecDcodeType.EAGLE3:
                    self.model.set_aux_hidden_state_layers(
                        self.model.get_eagle3_aux_hidden_state_layers())

            if self.lora_config:
                self.model = self.load_lora_model(self.model,
                                                  self.model_config,
                                                  self.scheduler_config,
                                                  self.lora_config,
                                                  self.device)
        logger.info("Loading model weights took %.4f GB",
                    m.consumed_memory / float(2 ** 30))

    def _convert_torch_format(self, tensor):
        tensor = torch_npu.npu_format_cast(tensor, ACL_FORMAT)
        return tensor

    def initialize_kv_cache(self, kv_cache_config: KVCacheConfig) -> None:
        """
        Initialize KV cache based on `kv_cache_config`.
        Args:
            kv_cache_config: Configuration for the KV cache, including the KV
            cache size of each layer
        """
        self.kv_cache_config = kv_cache_config
        kv_caches: Dict[str, torch.Tensor] = {}

        def align_memory(tensor: torch.Tensor, alignment: int) -> torch.Tensor:
            data_ptr = tensor.data_ptr()
            aligned_addr = (data_ptr + alignment - 1) // alignment * alignment
            offset = (aligned_addr - data_ptr) // tensor.element_size()
            return tensor[int(offset):]

        self.input_batch = InputBatch(
            max_num_reqs=self.max_num_reqs,
            max_model_len=self.model_config.max_model_len,
            max_num_batched_tokens=self.max_num_tokens,
            device=self.device,
            pin_memory=self.pin_memory,
            vocab_size=self.model_config.get_vocab_size(),
            block_sizes=[self.block_size],
            is_spec_decode=bool(self.vllm_config.speculative_config),
            logitsprocs=build_logitsprocs(
                self.vllm_config, self.device, self.pin_memory,
                self.is_pooling_model,
                self.vllm_config.model_config.logits_processors),
            is_pooling_model=self.is_pooling_model,
        )

        kv_cache_sizes = {}
        for kv_cache_tensor in kv_cache_config.kv_cache_tensors:
            assert len(kv_cache_tensor.shared_by) == 1, (
                "KV cache tensor shared by multiple layers is not supported in "
                "NPU.")
            kv_cache_sizes[kv_cache_tensor.shared_by[0]] = kv_cache_tensor.size

        for kv_cache_group in kv_cache_config.kv_cache_groups:
            kv_cache_spec = kv_cache_group.kv_cache_spec
            for layer_name in kv_cache_group.layer_names:
                tensor_size = kv_cache_sizes[layer_name]
                assert tensor_size % kv_cache_spec.page_size_bytes == 0
                num_blocks = tensor_size // kv_cache_spec.page_size_bytes

                # `num_blocks` is the number of blocks the model runner can use.
                # `kv_cache_config.num_blocks` is the number of blocks that
                # KVCacheManager may allocate.
                # Since different GPUs may have different number of layers and
                # different memory capacities, `num_blocks` can be different on
                # different GPUs, and `kv_cache_config.num_blocks` is set to
                # the min of all `num_blocks`. Verify it here.
                assert num_blocks >= kv_cache_config.num_blocks
                alignment = 2 * 1024 * 1024
                # TODO: remove this after the OOM issue is located and fixed, otherwise, some model may
                # encounter OOM issue
                if isinstance(kv_cache_spec, FullAttentionSpec):
                    if self.vllm_config.additional_config.get(
                            "kv_cache_dtype", None) == 'int8':
                        kv_cache_shape = self.attn_backend.get_bsh_kv_cache_shape(
                            num_blocks, kv_cache_spec.block_size,
                            kv_cache_spec.num_kv_heads,
                            kv_cache_spec.head_size)
                    else:
                        kv_cache_shape = self.attn_backend.get_kv_cache_shape(
                            num_blocks, kv_cache_spec.block_size,
                            kv_cache_spec.num_kv_heads,
                            kv_cache_spec.head_size)
                    dtype = kv_cache_spec.dtype
                    if self.model_config.is_deepseek_mla:
                        num_blocks, block_size, num_kv_heads, head_size = kv_cache_shape
                        rope_dim = self.model_config.hf_text_config.qk_rope_head_dim
                        nope_dim = head_size - rope_dim
                        nope_cache_shape = (num_blocks, block_size,
                                            num_kv_heads, nope_dim)
                        rope_cache_shape = (num_blocks, block_size,
                                            num_kv_heads, rope_dim)
                        if self.vllm_config.kv_transfer_config is None:
                            # For no disaggregate pd scenario, allocate kv cache in normal way
                            rope_cache = torch.zeros(rope_cache_shape,
                                                     dtype=dtype,
                                                     device=self.device)
                            nope_cache = torch.zeros(nope_cache_shape,
                                                     dtype=dtype,
                                                     device=self.device)
                            rope_cache = self._convert_torch_format(rope_cache)
                            nope_cache = self._convert_torch_format(nope_cache)
                        else:

                            # In order to transfer kv cache through the reigster_memory api from llmdatadist, the memory
                            # address should be aligned by 2M. In most case, torch_npu can allocate 2M aligned memory, but
                            # we found there are also some exceptions during test, so we manual align those memory here, this part
                            # of code may consume 2M * 2 * elem_size memory every layer.
                            nope_allocate_shape = num_blocks * block_size * num_kv_heads * nope_dim
                            nope_allocate_shape_alignment = nope_allocate_shape + alignment
                            rope_allocate_shape = num_blocks * block_size * num_kv_heads * rope_dim
                            rope_allocate_shape_alignment = rope_allocate_shape + alignment

                            nope_cache = torch.zeros(
                                nope_allocate_shape_alignment,
                                dtype=dtype,
                                device=self.device)
                            rope_cache = torch.zeros(
                                rope_allocate_shape_alignment,
                                dtype=dtype,
                                device=self.device)
                            nope_cache = align_memory(
                                nope_cache,
                                alignment)[:nope_allocate_shape].view(
                                nope_cache_shape)
                            rope_cache = align_memory(
                                rope_cache,
                                alignment)[:rope_allocate_shape].view(
                                rope_cache_shape)
                        kv_caches[layer_name] = (nope_cache, rope_cache)
                    else:
                        num_caches = kv_cache_shape[0]
                        kv_cache_list = []
                        for i in range(num_caches):
                            cache_shape = kv_cache_shape[1:]
                            if self.vllm_config.kv_transfer_config is None:
                                kv_cache = torch.zeros(cache_shape,
                                                       dtype=dtype,
                                                       device=self.device)
                                kv_cache = self._convert_torch_format(kv_cache)
                            else:
                                cache_size = math.prod(cache_shape)
                                cache_size_aligned = cache_size + alignment
                                kv_cache = torch.zeros(cache_size_aligned,
                                                       dtype=dtype,
                                                       device=self.device)
                                kv_cache = align_memory(
                                    kv_cache,
                                    alignment)[:cache_size].view(cache_shape)
                            kv_cache_list.append(kv_cache)
                        kv_caches[layer_name] = tuple(kv_cache_list)
                else:
                    # TODO: add new branches when introducing more types of
                    # KV cache specs.
                    raise ValueError("Unknown KV cache spec type.")

        bind_kv_cache(kv_caches,
                      self.compilation_config.static_forward_context,
                      self.kv_caches)

        if has_kv_transfer_group():
            get_kv_transfer_group().register_kv_caches(kv_caches)

    def get_kv_cache_spec(self) -> dict[str, KVCacheSpec]:
        """
        Generates the KVCacheSpec by parsing the kv cache format from each
        Attention module in the static forward context.
        Returns:
            KVCacheSpec: A dictionary mapping layer names to their KV cache
            format. Layers that do not need KV cache are not included.
        """

        forward_ctx = self.compilation_config.static_forward_context
        use_mla = self.vllm_config.model_config.use_mla
        kv_cache_spec: dict[str, KVCacheSpec] = {}
        for layer_name, attn_module in forward_ctx.items():
            if isinstance(attn_module, FusedMoE):
                continue

            # TODO: Support other attention modules, e.g., sliding window,
            # cross-attention
            assert isinstance(attn_module, Attention)
            if attn_module.attn_type == AttentionType.DECODER:
                kv_cache_spec[layer_name] = FullAttentionSpec(
                    block_size=self.block_size,
                    num_kv_heads=attn_module.num_kv_heads,
                    head_size=attn_module.head_size,
                    dtype=self.kv_cache_dtype,
                    use_mla=use_mla)
            elif attn_module.attn_type in (AttentionType.ENCODER,
                                           AttentionType.ENCODER_ONLY):
                # encoder-only attention does not need KV cache.
                continue
            elif attn_module.attn_type == AttentionType.ENCODER_DECODER:
                raise NotImplementedError
            else:
                raise ValueError(
                    f"Unknown attention type: {attn_module.attn_type}")

        return kv_cache_spec

    def initialize_aclgraph_capture(self) -> None:
        # TODO: Add check of AttentionCGSupport and cudagraph_mode.decode_mode when full graph is supported
        # Trigger aclgraph dispatching keys initialization here (after
        # initializing attn backends).
        self.aclgraph_dispatcher.initialize_cudagraph_keys(
            self.compilation_config.cudagraph_mode,
            self.uniform_decode_query_len)

    def _capture_aclgraphs(self, compilation_cases: list[int],
                           aclgraph_runtime_mode: CUDAGraphMode,
                           uniform_decode: bool):
        assert aclgraph_runtime_mode != CUDAGraphMode.NONE and \
               aclgraph_runtime_mode in [CUDAGraphMode.PIECEWISE]

        # Only rank 0 should print progress bar during capture
        if is_global_first_rank():
            compilation_cases = tqdm(
                compilation_cases,
                disable=not self.load_config.use_tqdm_on_load,
                desc="Capturing ACL graphs ({}, {})".format(
                    "decode" if uniform_decode else "mixed prefill-decode",
                    aclgraph_runtime_mode.name))
        # We skip EPLB here since we don't want to record dummy metrics
        for num_tokens in compilation_cases:
            for _ in range(self.compilation_config.cudagraph_num_of_warmups):
                # Use CUDAGraphRuntimeStyle.NONE (default) for warmup.
                # But be careful, warm up with `NONE`is orthogonal to
                # if we want to warm up attention or not. This is
                # different from the case where `FULL` implies capture
                # attention while `PIECEWISE` implies no attention.
                force_attention = (aclgraph_runtime_mode == CUDAGraphMode.FULL)
                self._dummy_run(num_tokens,
                                aclgraph_runtime_mode=CUDAGraphMode.NONE,
                                force_attention=force_attention,
                                uniform_decode=uniform_decode)
            self._dummy_run(num_tokens,
                            aclgraph_runtime_mode=aclgraph_runtime_mode,
                            uniform_decode=uniform_decode)

    def _capture_model(self):
        if not self.use_aclgraph:
            logger.warning(
                "Skipping ACL graph capture. To turn on ACL graph capture, "
                "ensure `aclraph_mode` was not manually set to `NONE`")
            return
        else:
            self.initialize_aclgraph_capture()

        set_cudagraph_capturing_enabled(True)
        # Trigger ACL graph capture for specific shapes.
        # Capture the large shapes first so that the smaller shapes
        # can reuse the memory pool allocated for the large shapes.
        with graph_capture(device=self.device):
            aclgraph_mode = self.compilation_config.cudagraph_mode
            if aclgraph_mode.mixed_mode() != CUDAGraphMode.NONE:
                aclgraph_runtime_mode = aclgraph_mode.mixed_mode()

                compilation_cases = list(reversed(self.aclgraph_batch_sizes))
                self._capture_aclgraphs(
                    compilation_cases,
                    aclgraph_runtime_mode=aclgraph_runtime_mode,
                    uniform_decode=False)

        # Disable aclgraph capturing globally, so any unexpected aclgraph
        # capturing will be detected and raise an error after here.
        # Note: We don't put it into graph_capture context manager because
        # we may doing lazy capturing in future that still allows capturing
        # after here.
        set_cudagraph_capturing_enabled(False)

    def capture_model(self) -> None:

        compilation_counter.num_gpu_runner_capture_triggers += 1

        start_time = time.perf_counter()
        start_free_npu_memory = torch.npu.mem_get_info()[0]

        self._capture_model()

        end_time = time.perf_counter()
        end_free_npu_memory = torch.npu.mem_get_info()[0]
        elapsed_time = end_time - start_time
        npu_graph_size = start_free_npu_memory - end_free_npu_memory
        # This usually takes 5~20 seconds.
        logger.info("Graph capturing finished in %.0f secs, took %.2f GiB",
                    elapsed_time, npu_graph_size / (1 << 30))

    def _get_prompt_logprobs_dict(
        self,
        hidden_states: torch.Tensor,
        scheduler_output: "SchedulerOutput",
    ) -> dict[str, Optional[LogprobsTensors]]:
        num_prompt_logprobs_dict = self.input_batch.num_prompt_logprobs
        if not num_prompt_logprobs_dict:
            return {}

        in_progress_dict = self.input_batch.in_progress_prompt_logprobs_cpu
        prompt_logprobs_dict: dict[str, Optional[LogprobsTensors]] = {}

        # Since prompt logprobs are a rare feature, prioritize simple,
        # maintainable loop over optimal performance.
        completed_prefill_reqs = []
        for req_id, num_prompt_logprobs in num_prompt_logprobs_dict.items():

            num_tokens = scheduler_output.num_scheduled_tokens[req_id]

            # Get metadata for this request.
            request = self.requests[req_id]
            num_prompt_tokens = len(request.prompt_token_ids)
            prompt_token_ids = torch.tensor(request.prompt_token_ids).to(
                self.device, non_blocking=True)

            # Set up target LogprobsTensors object.
            logprobs_tensors = in_progress_dict.get(req_id)
            if not logprobs_tensors:
                # Create empty logprobs CPU tensors for the entire prompt.
                # If chunked, we'll copy in slice by slice.
                logprobs_tensors = LogprobsTensors.empty_cpu(
                    num_prompt_tokens - 1, num_prompt_logprobs + 1)
                in_progress_dict[req_id] = logprobs_tensors

            # Determine number of logits to retrieve.
            start_idx = request.num_computed_tokens
            start_tok = start_idx + 1
            num_remaining_tokens = num_prompt_tokens - start_tok
            if num_tokens <= num_remaining_tokens:
                # This is a chunk, more tokens remain.
                # In the == case, there are no more prompt logprobs to produce
                # but we want to defer returning them to the next step where we
                # have new generated tokens to return.
                num_logits = num_tokens
            else:
                # This is the last chunk of prompt tokens to return.
                num_logits = num_remaining_tokens
                completed_prefill_reqs.append(req_id)
                prompt_logprobs_dict[req_id] = logprobs_tensors

            if num_logits <= 0:
                # This can happen for the final chunk if we prefilled exactly
                # (num_prompt_tokens - 1) tokens for this request in the prior
                # step. There are no more prompt logprobs to produce.
                continue

            # Get the logits corresponding to this req's prompt tokens.
            # If this is a partial request (i.e. chunked prefill),
            # then there is prompt logprob generated for each index.
            req_idx = self.input_batch.req_id_to_index[req_id]
            offset = self.query_start_loc_np[req_idx].item()
            prompt_hidden_states = hidden_states[offset:offset + num_logits]
            logits = self.model.compute_logits(prompt_hidden_states, None)

            # Get the "target" tokens for each index. For prompt at index i,
            # the token at prompt index i+1 is the "sampled" token we want
            # to gather the logprob for.
            tgt_token_ids = prompt_token_ids[start_tok:start_tok + num_logits]

            # Compute prompt logprobs.
            logprobs = self.sampler.compute_logprobs(logits)
            token_ids, logprobs, ranks = self.sampler.gather_logprobs(
                logprobs, num_prompt_logprobs, tgt_token_ids)

            # Transfer NPU->CPU async.
            chunk_slice = slice(start_idx, start_idx + num_logits)
            logprobs_tensors.logprob_token_ids[chunk_slice].copy_(
                token_ids, non_blocking=True)
            logprobs_tensors.logprobs[chunk_slice].copy_(logprobs,
                                                         non_blocking=True)
            logprobs_tensors.selected_token_ranks[chunk_slice].copy_(
                ranks, non_blocking=True)

        # Remove requests that have completed prefill from the batch
        # num_prompt_logprobs_dict.
        for req_id in completed_prefill_reqs:
            del num_prompt_logprobs_dict[req_id]
            del in_progress_dict[req_id]

        # Must synchronize the non-blocking NPU->CPU transfers.
        if prompt_logprobs_dict:
            torch.npu.synchronize()

        return prompt_logprobs_dict

    def get_supported_pooling_tasks(self):
        model = self.get_model()
        if not is_pooling_model(model):
            return []

        return list(model.pooler.get_supported_tasks())

    def _build_drafter_prepare_inputs_torchair_param(self):
        return False<|MERGE_RESOLUTION|>--- conflicted
+++ resolved
@@ -37,14 +37,11 @@
 from vllm.compilation.counter import compilation_counter
 from vllm.compilation.monitor import set_cudagraph_capturing_enabled
 from vllm.config import CompilationLevel, CUDAGraphMode, VllmConfig
-<<<<<<< HEAD
-from vllm.distributed import (get_tensor_model_parallel_world_size,
+from vllm.distributed import (tensor_model_parallel_all_gather,
+                              get_tensor_model_parallel_world_size,
                               get_tensor_model_parallel_rank,
-                              get_tp_group, 
+                              get_tp_group,
                               get_cp_group)
-=======
-from vllm.distributed import tensor_model_parallel_all_gather
->>>>>>> 6d8bc38c
 from vllm.distributed.kv_transfer import (get_kv_transfer_group,
                                           has_kv_transfer_group)
 from vllm.distributed.kv_transfer.kv_connector.v1 import KVConnectorBase_V1
@@ -91,7 +88,7 @@
 from vllm_ascend.attention.attention_v1 import (AscendAttentionState,
                                                 AscendMetadata)
 from vllm_ascend.attention.mla_v1 import AscendMLAMetadata
-from vllm_ascend.attention.utils import (AscendCommonAttentionMetadata, 
+from vllm_ascend.attention.utils import (AscendCommonAttentionMetadata,
                                          AscendCommonLongSequenceMetadata)
 from vllm_ascend.compilation.acl_graph import ACLGraphWrapper
 from vllm_ascend.multistream.ms_split import compute_split_seq_index
@@ -501,17 +498,8 @@
                 num_computed_tokens=new_req_data.num_computed_tokens,
                 output_token_ids=[],
                 lora_request=new_req_data.lora_request,
-<<<<<<< HEAD
+                mm_hashes=new_req_data.mm_hashes,
                 num_computed_tokens_of_cp_sp=new_req_data.num_computed_tokens_of_cp_sp,
-                **({
-                    "mm_hashes": new_req_data.mm_hashes
-                } if not (vllm_version_is("0.10.1.1")
-                          or vllm_version_is("0.10.1")) else {
-                              "mm_hashes": None
-                          }),
-=======
-                mm_hashes=new_req_data.mm_hashes,
->>>>>>> 6d8bc38c
             )
 
             # Only relevant for models using M-RoPE (e.g, Qwen2-VL)
@@ -801,7 +789,7 @@
                 src_end = num_computed_tokens + prompt_part_len
 
                 self.mrope_positions_cpu[:, dst_start:dst_end] = \
-                    req.mrope_positions[:, src_start:src_end]
+                    req.mrope_positions[:,src_start:src_end]
 
                 mrope_pos_ptr += prompt_part_len
 
@@ -920,7 +908,6 @@
                 mm_embeds.append(mm_embeds_item)
         return mm_embeds
 
-<<<<<<< HEAD
     def _num_scheduled_tokens_prefill_cp(
             self,
             num_tokens,
@@ -998,7 +985,7 @@
                 self.slot_mapping_np[start_index:start_index + num_scheduled_tokens_req] = slot_mapping[
                                                                                            -num_scheduled_tokens_req:]
             start_index += num_scheduled_tokens_req
-=======
+
     def _get_cumsum_and_arange(
         self,
         num_tokens: np.ndarray,
@@ -1088,7 +1075,6 @@
                                 index=input_ids_index_tensor,
                                 src=self.input_batch.prev_sampled_token_ids[
                                     prev_common_req_indices_tensor, 0])
->>>>>>> 6d8bc38c
 
     def _prepare_inputs(
         self,
@@ -1113,7 +1099,17 @@
         self.input_batch.block_table.commit_block_table(num_reqs)
 
         # Get the number of scheduled tokens for each request.
-<<<<<<< HEAD
+        # req_ids = self.input_batch.req_ids
+        # tokens = [scheduler_output.num_scheduled_tokens[i] for i in req_ids]
+        # num_scheduled_tokens = np.array(tokens, dtype=np.int32)
+        # max_num_scheduled_tokens = max(tokens)
+        # num_valid_tokens = np.array([
+        #     num_tokens -
+        #     len(scheduler_output.scheduled_spec_decode_tokens.get(i, []))
+        #     for num_tokens, i in zip(tokens, req_ids)
+        # ],
+        #                             dtype=np.int32)
+
         # TODO: The Python loop can be slow. Optimize.
         num_scheduled_tokens = np.empty(num_reqs, dtype=np.int32)
         num_valid_tokens = np.empty(num_reqs, dtype=np.int32)
@@ -1141,19 +1137,6 @@
                                            num_tokens)
         # update total_num_scheduled_tokens
         total_num_scheduled_tokens = sum(num_scheduled_tokens[:num_reqs])
-=======
-        req_ids = self.input_batch.req_ids
-        tokens = [scheduler_output.num_scheduled_tokens[i] for i in req_ids]
-        num_scheduled_tokens = np.array(tokens, dtype=np.int32)
-        max_num_scheduled_tokens = max(tokens)
-        num_valid_tokens = np.array([
-            num_tokens -
-            len(scheduler_output.scheduled_spec_decode_tokens.get(i, []))
-            for num_tokens, i in zip(tokens, req_ids)
-        ],
-                                    dtype=np.int32)
-
->>>>>>> 6d8bc38c
         if (self.use_aclgraph and total_num_scheduled_tokens
                 <= self.aclgraph_batch_sizes[-1]):
             # Add padding to the batch size.
@@ -1257,7 +1240,26 @@
         self.seq_lens_np[:num_reqs] = (
             self.input_batch.num_computed_tokens_cpu[:num_reqs] +
             num_scheduled_tokens)
-<<<<<<< HEAD
+        self.seq_lens[:num_reqs].copy_(self.seq_lens_cpu[:num_reqs],
+                                       non_blocking=True)
+
+        # Fill unused with -1. Needed for reshape_and_cache
+        self.query_start_loc[num_reqs + 1:].fill_(-1)
+        self.seq_lens[num_reqs:].fill_(0)
+
+        self.query_lens = torch.from_numpy(num_scheduled_tokens)
+
+        # Copy the tensors to the NPU.
+        self.input_ids[:total_num_scheduled_tokens].copy_(
+            self.input_ids_cpu[:total_num_scheduled_tokens], non_blocking=True)
+
+        self.positions_cpu[total_num_scheduled_tokens:num_input_tokens].zero_()
+        self.positions[:num_input_tokens].copy_(
+            self.positions_cpu[:num_input_tokens], non_blocking=True)
+
+        # Make Attention metadata
+        positions_cpu = self.positions_cpu[:num_input_tokens]
+        positions = self.positions[:num_input_tokens]
         seq_lens_cpu = self.seq_lens_cpu[:num_reqs]
         seq_lens = self.seq_lens_cpu[:num_reqs]
 
@@ -1278,33 +1280,9 @@
             np.add(block_numbers * self.block_size,
                    block_offsets,
                    out=self.slot_mapping_np[:total_num_scheduled_tokens])
-=======
-        self.seq_lens[:num_reqs].copy_(self.seq_lens_cpu[:num_reqs],
-                                       non_blocking=True)
-
-        # Fill unused with -1. Needed for reshape_and_cache
-        self.query_start_loc[num_reqs + 1:].fill_(-1)
-        self.seq_lens[num_reqs:].fill_(0)
-
-        self.query_lens = torch.from_numpy(num_scheduled_tokens)
-
-        # Copy the tensors to the NPU.
-        self.input_ids[:total_num_scheduled_tokens].copy_(
-            self.input_ids_cpu[:total_num_scheduled_tokens], non_blocking=True)
->>>>>>> 6d8bc38c
-
-        self.positions_cpu[total_num_scheduled_tokens:num_input_tokens].zero_()
-        self.positions[:num_input_tokens].copy_(
-            self.positions_cpu[:num_input_tokens], non_blocking=True)
-
-        # Make Attention metadata
-        positions_cpu = self.positions_cpu[:num_input_tokens]
-        positions = self.positions[:num_input_tokens]
-        seq_lens_cpu = self.seq_lens_cpu[:num_reqs]
+
         attn_state = self._build_attn_state(num_reqs, num_scheduled_tokens,
                                             num_valid_tokens)
-<<<<<<< HEAD
-
         if self.cp_size > 1:
             self.attn_mask = None
         else:
@@ -1437,13 +1415,6 @@
         self.seq_lens[num_reqs:].fill_(0)
         self.query_start_loc[num_reqs + 1:].fill_(-1)
 
-=======
-        self.attn_mask = self._make_attention_mask(seq_lens=seq_lens_cpu,
-                                                   position=positions_cpu,
-                                                   attn_state=attn_state)
-        self.attn_state = attn_state  # type: ignore
-
->>>>>>> 6d8bc38c
         self.with_prefill = with_prefill
         self.num_tokens_across_dp = num_tokens_across_dp
         self._update_graph_pad_size(with_prefill, maybe_padded_num_tokens)
@@ -1595,7 +1566,11 @@
             intermediate_tensors=intermediate_tensors,
             inputs_embeds=inputs_embeds,
         )
-<<<<<<< HEAD
+        if get_forward_context().flashcomm_v1_enabled:
+            hidden_states = tensor_model_parallel_all_gather(hidden_states, 0)
+            pad_size = get_forward_context().pad_size
+            if pad_size > 0:
+                hidden_states = hidden_states[:-pad_size, :]
         # SP for GQA
         sp_metadata, _ = get_sp_metadata_context()
         if sp_metadata and sp_metadata.metadata_for_padding and \
@@ -1610,13 +1585,6 @@
         if self.cp_size > 1 and with_prefill:
             hidden_states = get_cp_group().all_gather(hidden_states, 0)
             hidden_states = torch.index_select(hidden_states, 0, attn_metadata.prefill.cp_kv_recover_idx)
-=======
-        if get_forward_context().flashcomm_v1_enabled:
-            hidden_states = tensor_model_parallel_all_gather(hidden_states, 0)
-            pad_size = get_forward_context().pad_size
-            if pad_size > 0:
-                hidden_states = hidden_states[:-pad_size, :]
->>>>>>> 6d8bc38c
         return hidden_states
 
     def _build_attn_state(self, num_reqs, num_scheduled_tokens,
@@ -2568,7 +2536,7 @@
                                                   self.lora_config,
                                                   self.device)
         logger.info("Loading model weights took %.4f GB",
-                    m.consumed_memory / float(2 ** 30))
+                    m.consumed_memory / float(2**30))
 
     def _convert_torch_format(self, tensor):
         tensor = torch_npu.npu_format_cast(tensor, ACL_FORMAT)
@@ -2773,7 +2741,7 @@
                            aclgraph_runtime_mode: CUDAGraphMode,
                            uniform_decode: bool):
         assert aclgraph_runtime_mode != CUDAGraphMode.NONE and \
-               aclgraph_runtime_mode in [CUDAGraphMode.PIECEWISE]
+            aclgraph_runtime_mode in [CUDAGraphMode.PIECEWISE]
 
         # Only rank 0 should print progress bar during capture
         if is_global_first_rank():
