"""
Copyright (c) 2025 Huawei Technologies Co., Ltd. All Rights Reserved.
This file is a part of the vllm-ascend project.

Licensed under the Apache License, Version 2.0 (the "License");
you may not use this file except in compliance with the License.
You may obtain a copy of the License at

    http://www.apache.org/licenses/LICENSE-2.0

Unless required by applicable law or agreed to in writing, software
distributed under the License is distributed on an "AS IS" BASIS,
WITHOUT WARRANTIES OR CONDITIONS OF ANY KIND, either express or implied.
See the License for the specific language governing permissions and
limitations under the License.
"""

from typing import Optional, Union, Tuple, Callable

import torch
import torch.distributed as dist
import torch.nn as nn
import torch_npu
from torch.distributed import ProcessGroup
from torch.nn.parameter import Parameter
from vllm.distributed import (divide, get_tensor_model_parallel_rank,
                              get_tensor_model_parallel_world_size,
                              split_tensor_along_last_dim,
                              tensor_model_parallel_all_gather,
                              tensor_model_parallel_all_reduce,
                              tensor_model_parallel_reduce_scatter,
                              get_tp_group)
from vllm.distributed.parallel_state import get_tp_group
from vllm.lora.utils import LinearBase
from vllm.model_executor.layers.linear import (  # noqa
    WEIGHT_LOADER_V2_SUPPORTED, ColumnParallelLinear,
    MergedColumnParallelLinear, QKVParallelLinear, QuantizeMethodBase,
    RowParallelLinear, UnquantizedLinearMethod, LinearBase)
from vllm.model_executor.layers.quantization.base_config import \
    QuantizationConfig
from vllm.model_executor.utils import set_weight_attrs
from vllm.forward_context import get_forward_context

from vllm_ascend.distributed.parallel_state import (get_mlp_tp_group,
<<<<<<< HEAD
                                                    get_otp_group,
                                                    get_mlp_tensor_model_parallel_rank,
                                                    get_mlp_tensor_model_parallel_world_size,
                                                    get_mlp_tp_group,
                                                    is_sp_enabled)
from vllm_ascend.utils import (ACL_FORMAT_FRACTAL_NZ, dense_optim_enable,
                               matmul_allreduce_enable, mlp_tp_enable,
                               oproj_tp_enable)
from vllm_ascend.quantization.quant_config import AscendLinearMethod
from vllm_ascend.quantization.w8a8_dynamic import AscendW8A8DynamicLinearMethod
from vllm_ascend.ascend_config import get_ascend_config
=======
                                                    get_otp_group)
from vllm_ascend.utils import (dense_optim_enable, matmul_allreduce_enable,
                               mlp_tp_enable, oproj_tp_enable)

>>>>>>> 8ece6956
_HCOMM_INFO = None


class AscendColumnParallelLinear(ColumnParallelLinear):
    """Linear layer with column parallelism.

    Use the MLP tensor parallelism group in the MLP module,
    and the original TP group in other modules.
    """

    def __init__(
        self,
        input_size: int,
        output_size: int,
        bias: bool = True,
        gather_output: bool = False,
        skip_bias_add: bool = False,
        params_dtype: Optional[torch.dtype] = None,
        quant_config: Optional[QuantizationConfig] = None,
        output_sizes: Optional[list[int]] = None,
        prefix: str = "",
        *,
        return_bias: bool = True,
        disable_tp: bool = False,
    ):
        self.comm_group = None
        self.enable_sp = is_sp_enabled()
        if prefix.find("gate_up_proj") != -1 and mlp_tp_enable() and not self.enable_sp:
            self.comm_group = get_mlp_tp_group()
        else:
            self.comm_group = get_tp_group()

        self.tp_size = self.comm_group.world_size
        self.tp_rank = self.comm_group.rank_in_group

        self.input_size_per_partition = input_size
        self.output_size_per_partition = divide(output_size, self.tp_size)
        self.output_partition_sizes = [self.output_size_per_partition]
        # If QKV or MergedColumn, use output size of each partition.
        if hasattr(self, "output_sizes"):
            self.output_partition_sizes = [
                divide(output_size, self.tp_size)
                for output_size in self.output_sizes
            ]
        AscendLinearBase.__init__(self,
                                  input_size,
                                  output_size,
                                  skip_bias_add,
                                  params_dtype,
                                  quant_config,
                                  prefix,
                                  return_bias=return_bias,
                                  disable_tp=disable_tp)

        self.gather_output = gather_output

        if output_sizes is None:
            output_sizes = [output_size]

        assert self.quant_method is not None
        self.quant_method.create_weights(
            layer=self,
            input_size_per_partition=self.input_size_per_partition,
            output_partition_sizes=self.output_partition_sizes,
            input_size=self.input_size,
            output_size=self.output_size,
            params_dtype=self.params_dtype,
            weight_loader=(
                self.weight_loader_v2 if self.quant_method.__class__.__name__
                in WEIGHT_LOADER_V2_SUPPORTED else self.weight_loader))
        if bias:
            self.bias = Parameter(
                torch.empty(self.output_size_per_partition,
                            dtype=params_dtype))
            set_weight_attrs(self.bias, {
                "output_dim": 0,
                "weight_loader": self.weight_loader,
            })
        else:
            self.register_parameter("bias", None)


class AscendRowParallelLinear(RowParallelLinear):
    """Linear layer with row parallelism.
    Use the MLP tensor parallelism group in the MLP module,
    and the original TP group in other modules.
    """

    def __init__(
        self,
        input_size: int,
        output_size: int,
        bias: bool = True,
        input_is_parallel: bool = True,
        skip_bias_add: bool = False,
        params_dtype: Optional[torch.dtype] = None,
        reduce_results: bool = True,
        quant_config: Optional[QuantizationConfig] = None,
        prefix: str = "",
        *,
        return_bias: bool = True,
        disable_tp: bool = False,
    ):
        if prefix.find("down_proj") != -1 and mlp_tp_enable() and not self.enable_sp:
            comm_group = get_mlp_tp_group()
            self.forward_type = "mlp_tp"
        elif prefix.find("o_proj") != -1 and oproj_tp_enable():
            comm_group = get_otp_group()
            self.forward_type = "oproj_tp"
        elif matmul_allreduce_enable():
            comm_group = get_tp_group()
            self.forward_type = "matmul_allreduce"
            self.hcomm_info = self.get_hcomm_info(comm_group.device_group)
        elif dense_optim_enable():
            comm_group = get_tp_group()
            self.forward_type = "dense_optim"
        elif self.enable_sp:
            comm_group = get_tp_group()
            self.forward_type = "mlp_sp"
        else:
            comm_group = get_tp_group()
            self.forward_type = "normal"
        self.comm_group = comm_group

        # TODO: check for disable_tp
        self.tp_size = self.comm_group.world_size
        self.tp_rank = self.comm_group.rank_in_group

        # Divide the weight matrix along the first dimension.
        self.input_size_per_partition = divide(input_size, self.tp_size)
        self.output_size_per_partition = output_size
        self.output_partition_sizes = [output_size]

        AscendLinearBase.__init__(self,
                                  input_size,
                                  output_size,
                                  skip_bias_add,
                                  params_dtype,
                                  quant_config,
                                  prefix,
                                  return_bias=return_bias,
                                  disable_tp=disable_tp)

        self.input_is_parallel = input_is_parallel
        self.reduce_results = reduce_results

        assert self.quant_method is not None
        self.quant_method.create_weights(
            layer=self,
            input_size_per_partition=self.input_size_per_partition,
            output_partition_sizes=self.output_partition_sizes,
            input_size=self.input_size,
            output_size=self.output_size,
            params_dtype=self.params_dtype,
            weight_loader=(
                self.weight_loader_v2 if self.quant_method.__class__.__name__
                in WEIGHT_LOADER_V2_SUPPORTED else self.weight_loader))
        if not reduce_results and (bias and not skip_bias_add):
            raise ValueError("When not reduce the results, adding bias to the "
                             "results can lead to incorrect results")

        if bias:
            self.bias = Parameter(
                torch.empty(self.output_size, dtype=params_dtype))
            set_weight_attrs(self.bias, {
                "output_dim": 0,
                "weight_loader": self.weight_loader,
            })
        else:
            self.register_parameter("bias", None)

        if matmul_allreduce_enable():
            self.weight_t = self.weight.t()

    @staticmethod
    def get_hcomm_info(group: ProcessGroup) -> str:
        """Get the HCCL communication information for the given group."""
        global _HCOMM_INFO
        if _HCOMM_INFO is not None:
            return _HCOMM_INFO

        rank = torch.distributed.get_rank(group)
        if torch.__version__ > "2.0":
            global_rank = torch.distributed.get_global_rank(group, rank)
            _HCOMM_INFO = group._get_backend(
                torch.device("npu")).get_hccl_comm_name(global_rank)
        else:
            _HCOMM_INFO = group.get_hccl_comm_name(rank)
        return _HCOMM_INFO

    def forward(
        self,
        input_,
        is_prefill: bool = True,
    ) -> Union[torch.Tensor, tuple[torch.Tensor, Optional[Parameter]]]:
        # Choose different forward function according to the type of TP group
        if self.forward_type == "oproj_tp":
            return self._forward_oproj_tp(input_)
        elif self.forward_type == "mlp_tp":
            return self._forward_mlp_tp(input_)
        elif self.forward_type == "matmul_allreduce":
            return self._forward_matmul_allreduce(input_)
        elif self.forward_type == "dense_optim":
            return self._forward_dense_optim(input_)
        elif self.forward_type == "mlp_sp":
            return self._forward_mlp_sp(input_)
        else:
            return super().forward(input_)

    # enable sp tensor parallel
    def _forward_mlp_sp(self, input_: torch.Tensor) -> torch.Tensor:
        forward_context = get_forward_context()
        self.enable_sp = forward_context.enable_sp
        attn_metadata = forward_context.attn_metadata
        is_prefill = attn_metadata.num_prefills if attn_metadata else False
        if self.input_is_parallel:
            input_parallel = input_
        else:
            tp_rank = get_tensor_model_parallel_rank()
            splitted_input = split_tensor_along_last_dim(
                input_, num_partitions=self.tp_size)
            input_parallel = splitted_input[tp_rank].contiguous()

        # Matrix multiply.
        assert self.quant_method is not None
        # Only fuse bias add into GEMM for rank 0 (this ensures that
        # bias will not get added more than once in TP>1 case)
        bias_ = None if (self.tp_rank > 0
                         or self.skip_bias_add) else self.bias
        output_parallel = self.quant_method.apply(self,
                                                  input_parallel,
                                                  bias=bias_)
        if self.reduce_results and self.enable_sp and is_prefill:
            sp_size = get_tensor_model_parallel_world_size()
            original_len = input_.shape[0]
            reminder = original_len % sp_size
            if reminder != 0:
                padding_len = sp_size - reminder
                output_parallel = nn.functional.pad(output_parallel, (0, 0, 0, padding_len), mode='constant', value=0)
            output = tensor_model_parallel_reduce_scatter(output_parallel.movedim(0, -1)).movedim(-1, 0)
        elif self.reduce_results and self.tp_size > 1:
            output = tensor_model_parallel_all_reduce(output_parallel)
        else:
            output = output_parallel
        output_bias = self.bias if self.skip_bias_add else None

        if not self.return_bias:
            return output
        return output, output_bias

    # enable custom MLP tensor parallel
    def _forward_mlp_tp(self, input_: torch.Tensor) -> torch.Tensor:

        if self.input_is_parallel:
            input_parallel = input_
        else:
            splitted_input = split_tensor_along_last_dim(
                input_, num_partitions=self.tp_size)
            input_parallel = splitted_input[self.tp_rank].contiguous()

        assert self.quant_method is not None
        bias_ = None if (self.tp_rank > 0 or self.skip_bias_add) else self.bias
        output_parallel = self.quant_method.apply(self,
                                                  input_parallel,
                                                  bias=bias_)
        output = self.comm_group.reduce_scatter(output_parallel, 0)

        output_bias = self.bias if self.skip_bias_add else None
        if not self.return_bias:
            return output
        return output, output_bias

    # enable custom Oproj tensor parallel
    def _forward_oproj_tp(
        self,
        input_: torch.Tensor,
    ) -> Union[torch.Tensor, tuple[torch.Tensor, Optional[Parameter]]]:

        if self.input_is_parallel:
            input_parallel = input_
        else:
            splitted_input = split_tensor_along_last_dim(
                input_, num_partitions=self.tp_size)
            input_parallel = splitted_input[self.tp_rank].contiguous()

        # Prepare tensors for all-to-all communication
        local_batch_size = input_parallel.size(0)
        chunk_size = self.input_size_per_partition
        total_batch_size = local_batch_size * self.tp_size

        # Reshape tensor for efficient cross-device transfer:
        # [batch, dim] -> [tp_size, batch, chunk] -> flattened
        send_buf = (input_parallel.reshape(-1,
                                           self.tp_size, chunk_size).transpose(
                                               0, 1).contiguous().view(-1))

        # Create receive buffer
        recv_buf = torch.empty(total_batch_size * chunk_size,
                               dtype=input_parallel.dtype,
                               device=input_parallel.device)

        # Perform all-to-all communication
        dist.all_to_all_single(recv_buf,
                               send_buf,
                               group=self.comm_group.device_group)
        input_parallel = recv_buf.view(total_batch_size, chunk_size)

        # Only fuse bias add for rank 0 to avoid duplicate bias addition in TP>1
        bias_ = None if (self.tp_rank > 0 or self.skip_bias_add) else self.bias
        assert self.quant_method is not None
        output_parallel = self.quant_method.apply(self,
                                                  input_parallel,
                                                  bias=bias_)

        # otp-specific: Combine partial results across devices
        output = self.comm_group.reduce_scatter(output_parallel, dim=0)

        # Handle bias return based on configuration
        output_bias = self.bias if self.skip_bias_add else None
        if not self.return_bias:
            return output
        return output, output_bias

    def _forward_matmul_allreduce(
        self, input_: torch.Tensor
    ) -> Union[torch.Tensor, tuple[torch.Tensor, Optional[Parameter]]]:
        if self.input_is_parallel:
            input_parallel = input_
        else:
            splitted_input = split_tensor_along_last_dim(
                input_, num_partitions=self.tp_size)
            input_parallel = splitted_input[self.tp_rank].contiguous()
        """Calculate the output tensor of forward by considering
        fusing communication and computation."""
        bias_ = None if (self.tp_rank > 0 or self.skip_bias_add) else self.bias
        if self.reduce_results and self.tp_size > 1:
            output = torch_npu.npu_mm_all_reduce_base(input_parallel,
                                                      self.weight_t,
                                                      self.hcomm_info,
                                                      bias=bias_)
        else:
            output = self.quant_method.apply(self, input_parallel, bias=bias_)

        output_bias = self.bias if self.skip_bias_add else None
        if not self.return_bias:
            return output
        return output, output_bias

    def _forward_dense_optim(
        self, input_: torch.Tensor
    ) -> Union[torch.Tensor, tuple[torch.Tensor, Optional[Parameter]]]:
        """Linear layer with column parallelism.

        Implemented multiple optimization projects for dense models, such as FlashComm and
        communication-computation fusion.
        """

        if self.input_is_parallel:
            input_parallel = input_
        else:
            splitted_input = split_tensor_along_last_dim(
                input_, num_partitions=self.tp_size)
            input_parallel = splitted_input[self.tp_rank].contiguous()

        assert self.quant_method is not None
        bias_ = None if (self.tp_rank > 0 or self.skip_bias_add) else self.bias

        if self.tp_size == 1 or not self.reduce_results:
            output = self.quant_method.apply(self, input_parallel, bias=bias_)
        else:
            output_parallel = self.quant_method.apply(self,
                                                      input_parallel,
                                                      bias=bias_)
            output = torch.ops.vllm.maybe_pad_and_reduce(output_parallel)
            torch.ops.vllm.maybe_prefetch_mlp_gate_up_proj(output, self.prefix)

        output_bias = self.bias if self.skip_bias_add else None

        if not self.return_bias:
            return output
        return output, output_bias


class AscendMergedColumnParallelLinear(MergedColumnParallelLinear):
    """Packed linear layers with column parallelism.

    Similar to ColumnParallelLinear, but the weight matrix is concatenated
    along the output dimension. When the weight matrix is loaded, the
    different partitions are sharded separately.

    Use the MLP tensor parallelism group in the MLP module,
    and the original TP group in other modules.
    """

    def __init__(
        self,
        input_size: int,
        output_sizes: list[int],
        bias: bool = True,
        gather_output: bool = False,
        skip_bias_add: bool = False,
        params_dtype: Optional[torch.dtype] = None,
        quant_config: Optional[QuantizationConfig] = None,
        prefix: str = "",
        *,
        return_bias: bool = True,
        disable_tp: bool = False,
    ):
        self.enable_sp = is_sp_enabled()
        if prefix.find("gate_up_proj") != -1 and mlp_tp_enable() and not self.enable_sp:
            comm_group = get_mlp_tp_group()
            self.forward_type = "mlp_tp"
        elif dense_optim_enable():
            comm_group = get_tp_group()
            self.forward_type = "dense_optim"
        elif self.enable_sp:
            comm_group = get_tp_group()
            self.forward_type = "mlp_sp"
        else:
            comm_group = get_tp_group()
            self.forward_type = "normal_tp"
        self.comm_group = comm_group
        # TODO: check for disable_tp
        self.tp_rank = comm_group.rank_in_group
        self.tp_size = comm_group.world_size

        self.output_sizes = output_sizes
        assert all(output_size % self.tp_size == 0
                   for output_size in output_sizes)
        AscendColumnParallelLinear.__init__(self,
                                            input_size=input_size,
                                            output_size=sum(output_sizes),
                                            bias=bias,
                                            gather_output=gather_output,
                                            skip_bias_add=skip_bias_add,
                                            params_dtype=params_dtype,
                                            quant_config=quant_config,
                                            prefix=prefix,
                                            return_bias=return_bias,
                                            disable_tp=disable_tp)

    def forward(
        self,
        input_,
    ) -> Union[torch.Tensor, tuple[torch.Tensor, Optional[Parameter]]]:
        if self.forward_type == "mlp_tp":
            return self._forward_mlp_tp(input_)
        elif self.forward_type == "dense_optim":
            return self._forward_dense_optim(input_)
        elif self.forward_type == "mlp_sp":
            return self._forward_mlp_sp(input_)
        else:
            return super().forward(input_)

    def _forward_mlp_sp(
        self,
        input_: torch.Tensor,
    ) -> Union[torch.Tensor, tuple[torch.Tensor, Optional[Parameter]]]:
        forward_context = get_forward_context()
        self.enable_sp = forward_context.enable_sp
        attn_metadata = forward_context.attn_metadata
        is_prefill = attn_metadata.num_prefills if attn_metadata else False
        if self.enable_sp and is_prefill:
            input_ = get_tp_group().all_gather(input_, 0)
            input_ = input_[:attn_metadata.num_input_tokens]
        bias = self.bias if not self.skip_bias_add else None
        # self.global_batch_size = vllm_config.scheduler_config.max_num_seqs
        # Matrix multiply.
        assert self.quant_method is not None
        output_parallel = self.quant_method.apply(self, input_, bias)
        if self.gather_output:
            # All-gather across the partitions.
            output = tensor_model_parallel_all_gather(output_parallel)
        else:
            output = output_parallel

        output_bias = self.bias if self.skip_bias_add else None
        if not self.return_bias:
            return output
        return output, output_bias


    def _forward_mlp_tp(
        self,
        input_: torch.Tensor,
    ) -> Union[torch.Tensor, tuple[torch.Tensor, Optional[Parameter]]]:
        bias = self.bias if not self.skip_bias_add else None
        # Matrix multiply.
        assert self.quant_method is not None
        input_parallel = get_mlp_tp_group().all_gather(input_, 0)
        output = self.quant_method.apply(self, input_parallel, bias)

        output_bias = self.bias if self.skip_bias_add else None
        if not self.return_bias:
            return output
        return output, output_bias

    def _forward_dense_optim(
        self, input_: torch.Tensor
    ) -> Union[torch.Tensor, tuple[torch.Tensor, Optional[Parameter]]]:
        """Linear layer with column parallelism.

        Implemented multiple optimization projects for dense models, such as FlashComm and
        communication-computation fusion.
        """

        bias = self.bias if not self.skip_bias_add else None

        # Matrix multiply.
        assert self.quant_method is not None

        input_ = torch.ops.vllm.maybe_all_gather_and_maybe_unpad(input_, True)
        output_parallel = self.quant_method.apply(self, input_, bias)

        if self.gather_output:
            # All-gather across the partitions.
            output = self.comm_group.all_gather(output_parallel)
        else:
            output = output_parallel
        output_bias = self.bias if self.skip_bias_add else None
        if not self.return_bias:
            return output
        return output, output_bias


class AscendQKVParallelLinear(QKVParallelLinear):
    """Linear layers for the attention's QKV transformation.

    Linear layers for the linear transformation of the query, key, and value
    vectors in the attention layer. The weight matrix is concatenated along
    the output dimension. The layer is parallelized along the head dimension.
    When the number of key/value heads is smaller than the number of query
    heads (e.g., multi-query/grouped-query attention), the key/value head may
    be replicated while the query heads are partitioned.
    """

    def __init__(
        self,
        hidden_size: int,
        head_size: int,
        total_num_heads: int,
        total_num_kv_heads: Optional[int] = None,
        bias: bool = True,
        skip_bias_add: bool = False,
        params_dtype: Optional[torch.dtype] = None,
        quant_config: Optional[QuantizationConfig] = None,
        prefix: str = "",
        *,
        return_bias: bool = True,
        disable_tp: bool = False,
    ):
        if dense_optim_enable():
            self.forward_type = "dense_optim"
        else:
            self.forward_type = "normal_tp"
        self.comm_group = get_tp_group()
        self.hidden_size = hidden_size
        self.head_size = head_size
        self.total_num_heads = total_num_heads
        if total_num_kv_heads is None:
            total_num_kv_heads = total_num_heads
        self.total_num_kv_heads = total_num_kv_heads
        # Divide the weight matrix along the last dimension.
        # TODO: check for disable_tp
        tp_size = self.comm_group.world_size
        self.num_heads = divide(self.total_num_heads, tp_size)
        if tp_size >= self.total_num_kv_heads:
            self.num_kv_heads = 1
            self.num_kv_head_replicas = divide(tp_size,
                                               self.total_num_kv_heads)
        else:
            self.num_kv_heads = divide(self.total_num_kv_heads, tp_size)
            self.num_kv_head_replicas = 1
        input_size = self.hidden_size
        output_size = (self.num_heads +
                       2 * self.num_kv_heads) * tp_size * self.head_size
        self.output_sizes = [
            self.num_heads * self.head_size * tp_size,  # q_proj
            self.num_kv_heads * self.head_size * tp_size,  # k_proj
            self.num_kv_heads * self.head_size * tp_size,  # v_proj
        ]
        AscendColumnParallelLinear.__init__(self,
                                            input_size=input_size,
                                            output_size=output_size,
                                            bias=bias,
                                            gather_output=False,
                                            skip_bias_add=skip_bias_add,
                                            params_dtype=params_dtype,
                                            quant_config=quant_config,
                                            prefix=prefix,
                                            return_bias=return_bias,
                                            disable_tp=disable_tp)

    def forward(
        self,
        input_,
    ) -> Union[torch.Tensor, tuple[torch.Tensor, Optional[Parameter]]]:
        if self.forward_type == "dense_optim":
            return self._forward_dense_optim(input_)
        else:
            return super().forward(input_)

    def _forward_dense_optim(
        self, input_: torch.Tensor
    ) -> Union[torch.Tensor, tuple[torch.Tensor, Optional[Parameter]]]:
        """Linear layer with column parallelism.

        Implemented multiple optimization projects for dense models, such as FlashComm and
        communication-computation fusion.
        """

        bias = self.bias if not self.skip_bias_add else None

        # Matrix multiply.
        assert self.quant_method is not None

        layer_num = self.prefix.split('.')[2]

        input_ = torch.ops.vllm.maybe_all_gather_and_maybe_unpad(
            input_, layer_num != '0')
        output_parallel = self.quant_method.apply(self, input_, bias)

        if self.gather_output:
            # All-gather across the partitions.
            output = self.comm_group.all_gather(output_parallel)
        else:
            output = output_parallel
        output_bias = self.bias if self.skip_bias_add else None
        if not self.return_bias:
            return output
        return output, output_bias


class AscendLinearBase(LinearBase):

    def __init__(
        self,
        input_size: int,
        output_size: int,
        skip_bias_add: bool = False,
        params_dtype: Optional[torch.dtype] = None,
        quant_config: Optional[QuantizationConfig] = None,
        prefix: str = "",
        *,
        return_bias: bool = True,
        disable_tp: bool = False,
    ):
        nn.Module.__init__(self)

        # Keep input parameters
        self.input_size = input_size
        self.output_size = output_size
        self.skip_bias_add = skip_bias_add
        if params_dtype is None:
            params_dtype = torch.get_default_dtype()
        self.params_dtype = params_dtype
        self.quant_config = quant_config
        self.prefix = prefix
        if quant_config is None:
            self.quant_method: Optional[
                QuantizeMethodBase] = UnquantizedLinearMethod()
        else:
            self.quant_method = quant_config.get_quant_method(self,
                                                              prefix=prefix)
        self.return_bias = return_bias
        self.disable_tp = disable_tp<|MERGE_RESOLUTION|>--- conflicted
+++ resolved
@@ -31,7 +31,6 @@
                               tensor_model_parallel_reduce_scatter,
                               get_tp_group)
 from vllm.distributed.parallel_state import get_tp_group
-from vllm.lora.utils import LinearBase
 from vllm.model_executor.layers.linear import (  # noqa
     WEIGHT_LOADER_V2_SUPPORTED, ColumnParallelLinear,
     MergedColumnParallelLinear, QKVParallelLinear, QuantizeMethodBase,
@@ -41,25 +40,12 @@
 from vllm.model_executor.utils import set_weight_attrs
 from vllm.forward_context import get_forward_context
 
-from vllm_ascend.distributed.parallel_state import (get_mlp_tp_group,
-<<<<<<< HEAD
-                                                    get_otp_group,
-                                                    get_mlp_tensor_model_parallel_rank,
-                                                    get_mlp_tensor_model_parallel_world_size,
+from vllm_ascend.distributed.parallel_state import (get_otp_group,
                                                     get_mlp_tp_group,
                                                     is_sp_enabled)
-from vllm_ascend.utils import (ACL_FORMAT_FRACTAL_NZ, dense_optim_enable,
-                               matmul_allreduce_enable, mlp_tp_enable,
-                               oproj_tp_enable)
-from vllm_ascend.quantization.quant_config import AscendLinearMethod
-from vllm_ascend.quantization.w8a8_dynamic import AscendW8A8DynamicLinearMethod
-from vllm_ascend.ascend_config import get_ascend_config
-=======
-                                                    get_otp_group)
 from vllm_ascend.utils import (dense_optim_enable, matmul_allreduce_enable,
                                mlp_tp_enable, oproj_tp_enable)
 
->>>>>>> 8ece6956
 _HCOMM_INFO = None
 
 
