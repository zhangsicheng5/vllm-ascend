# Copyright (c) 2025 Huawei Technologies Co., Ltd. All Rights Reserved.
# This file is a part of the vllm-ascend project.
#
# Licensed under the Apache License, Version 2.0 (the "License");
# you may not use this file except in compliance with the License.
# You may obtain a copy of the License at
#
#     http://www.apache.org/licenses/LICENSE-2.0
#
# Unless required by applicable law or agreed to in writing, software
# distributed under the License is distributed on an "AS IS" BASIS,
# WITHOUT WARRANTIES OR CONDITIONS OF ANY KIND, either express or implied.
# See the License for the specific language governing permissions and
# limitations under the License.
"""
To customize linear communication groups or forward of classes in this file,
extend new linear operations in linear_op.py.
The classes in this file should not be modified, including AscendQKVParallelLinear,
AscendMergedColumnParallelLinear, AscendMergedColumnParallelLinear,
AscendRowParallelLinear and AscendColumnParallelLinear.
"""

from typing import Optional, Union

import torch
import torch.nn as nn
from torch.nn.parameter import Parameter
<<<<<<< HEAD
from vllm.distributed import (divide, get_tensor_model_parallel_rank,
                              get_tensor_model_parallel_world_size,
                              split_tensor_along_last_dim,
                              tensor_model_parallel_all_gather,
                              tensor_model_parallel_all_reduce,
                              tensor_model_parallel_reduce_scatter)
from vllm.distributed.parallel_state import get_tp_group
from vllm.forward_context import get_forward_context
=======
from vllm.distributed import divide
>>>>>>> 79a910ef
from vllm.model_executor.layers.linear import (  # noqa
    WEIGHT_LOADER_V2_SUPPORTED, ColumnParallelLinear, LinearBase,
    MergedColumnParallelLinear, QKVParallelLinear, QuantizeMethodBase,
    RowParallelLinear, UnquantizedLinearMethod)
from vllm.model_executor.layers.quantization.base_config import \
    QuantizationConfig
from vllm.model_executor.utils import set_weight_attrs

<<<<<<< HEAD
from vllm_ascend.distributed.parallel_state import (get_mlp_tp_group,
                                                    get_otp_group,
                                                    is_sp_enabled)
from vllm_ascend.utils import (dense_optim_enable, matmul_allreduce_enable,
                               mlp_tp_enable, oproj_tp_enable)
=======
from vllm_ascend.ops.linear_op import (get_column_parallel_op,
                                       get_row_parallel_op)
>>>>>>> 79a910ef


# TODO(realliujiaxu): Remove this class after linear of vllm supports custom comm group
class AscendLinearBase(LinearBase):

    def __init__(
        self,
        input_size: int,
        output_size: int,
        skip_bias_add: bool = False,
        params_dtype: Optional[torch.dtype] = None,
        quant_config: Optional[QuantizationConfig] = None,
        prefix: str = "",
        *,
        return_bias: bool = True,
        disable_tp: bool = False,
    ):
        nn.Module.__init__(self)

        # Keep input parameters
        self.input_size = input_size
        self.output_size = output_size
        self.skip_bias_add = skip_bias_add
        if params_dtype is None:
            params_dtype = torch.get_default_dtype()
        self.params_dtype = params_dtype
        self.quant_config = quant_config
        self.prefix = prefix
        if quant_config is None:
            self.quant_method: Optional[
                QuantizeMethodBase] = UnquantizedLinearMethod()
        else:
            self.quant_method = quant_config.get_quant_method(self,
                                                              prefix=prefix)
        self.return_bias = return_bias
        self.disable_tp = disable_tp


class AscendQKVParallelLinear(QKVParallelLinear):
    """Linear layers for the attention's QKV transformation.

    Linear layers for the linear transformation of the query, key, and value
    vectors in the attention layer. The weight matrix is concatenated along
    the output dimension. The layer is parallelized along the head dimension.
    When the number of key/value heads is smaller than the number of query
    heads (e.g., multi-query/grouped-query attention), the key/value head may
    be replicated while the query heads are partitioned.
    """

    def __init__(
        self,
        hidden_size: int,
        head_size: int,
        total_num_heads: int,
        total_num_kv_heads: Optional[int] = None,
        bias: bool = True,
        skip_bias_add: bool = False,
        params_dtype: Optional[torch.dtype] = None,
        quant_config: Optional[QuantizationConfig] = None,
        prefix: str = "",
        *,
        return_bias: bool = True,
        disable_tp: bool = False,
    ):
<<<<<<< HEAD
        self.comm_group = None
        self.enable_sp = is_sp_enabled()
        if prefix.find("gate_up_proj") != -1 and mlp_tp_enable(
        ) and not self.enable_sp:
            self.comm_group = get_mlp_tp_group()
=======
        self.custom_op, _, tp_size = get_column_parallel_op(
            disable_tp, prefix, self)
        # TODO(realliujiaxu): Replace the initialization code below with super().__init__ after linear of vllm supports custom comm group
        self.hidden_size = hidden_size
        self.head_size = head_size
        self.total_num_heads = total_num_heads
        if total_num_kv_heads is None:
            total_num_kv_heads = total_num_heads
        self.total_num_kv_heads = total_num_kv_heads
        # Divide the weight matrix along the last dimension.
        self.num_heads = divide(self.total_num_heads, tp_size)
        if tp_size >= self.total_num_kv_heads:
            self.num_kv_heads = 1
            self.num_kv_head_replicas = divide(tp_size,
                                               self.total_num_kv_heads)
>>>>>>> 79a910ef
        else:
            self.num_kv_heads = divide(self.total_num_kv_heads, tp_size)
            self.num_kv_head_replicas = 1
        input_size = self.hidden_size
        output_size = (self.num_heads +
                       2 * self.num_kv_heads) * tp_size * self.head_size
        self.output_sizes = [
            self.num_heads * self.head_size * tp_size,  # q_proj
            self.num_kv_heads * self.head_size * tp_size,  # k_proj
            self.num_kv_heads * self.head_size * tp_size,  # v_proj
        ]
        AscendColumnParallelLinear.__init__(self,
                                            input_size=input_size,
                                            output_size=output_size,
                                            bias=bias,
                                            gather_output=False,
                                            skip_bias_add=skip_bias_add,
                                            params_dtype=params_dtype,
                                            quant_config=quant_config,
                                            prefix=prefix,
                                            return_bias=return_bias,
                                            disable_tp=disable_tp)

    def forward(
        self,
        input_,
    ) -> Union[torch.Tensor, tuple[torch.Tensor, Optional[Parameter]]]:
        if self.custom_op is not None:
            return self.custom_op.apply(input_)

        return super().forward(input_)


class AscendMergedColumnParallelLinear(MergedColumnParallelLinear):
    """Packed linear layers with column parallelism.

    Similar to ColumnParallelLinear, but the weight matrix is concatenated
    along the output dimension. When the weight matrix is loaded, the
    different partitions are sharded separately.

    Use the MLP tensor parallelism group in the MLP module,
    and the original TP group in other modules.
    """

    def __init__(
        self,
        input_size: int,
        output_sizes: list[int],
        bias: bool = True,
        gather_output: bool = False,
        skip_bias_add: bool = False,
        params_dtype: Optional[torch.dtype] = None,
        quant_config: Optional[QuantizationConfig] = None,
        prefix: str = "",
        *,
        return_bias: bool = True,
        disable_tp: bool = False,
    ):
        self.custom_op, self.tp_rank, self.tp_size = get_column_parallel_op(
            disable_tp, prefix, self)
        # TODO(realliujiaxu): Replace the initialization code below with super().__init__ after linear of vllm supports custom comm group
        self.output_sizes = output_sizes
        assert all(output_size % self.tp_size == 0
                   for output_size in output_sizes)
        AscendColumnParallelLinear.__init__(self,
                                            input_size=input_size,
                                            output_size=sum(output_sizes),
                                            bias=bias,
                                            gather_output=gather_output,
                                            skip_bias_add=skip_bias_add,
                                            params_dtype=params_dtype,
                                            quant_config=quant_config,
                                            prefix=prefix,
                                            return_bias=return_bias,
                                            disable_tp=disable_tp)

    def forward(
        self,
        input_,
    ) -> Union[torch.Tensor, tuple[torch.Tensor, Optional[Parameter]]]:
        if self.custom_op is not None:
            return self.custom_op.apply(input_)

        return super().forward(input_)


class AscendRowParallelLinear(RowParallelLinear):
    """Linear layer with row parallelism.
    Use the MLP tensor parallelism group in the MLP module,
    and the original TP group in other modules.
    """

    def __init__(
        self,
        input_size: int,
        output_size: int,
        bias: bool = True,
        input_is_parallel: bool = True,
        skip_bias_add: bool = False,
        params_dtype: Optional[torch.dtype] = None,
        reduce_results: bool = True,
        quant_config: Optional[QuantizationConfig] = None,
        prefix: str = "",
        *,
        return_bias: bool = True,
        disable_tp: bool = False,
    ):
<<<<<<< HEAD
        self.enable_sp = is_sp_enabled()
        if prefix.find(
                "down_proj") != -1 and mlp_tp_enable() and not self.enable_sp:
            comm_group = get_mlp_tp_group()
            self.forward_type = "mlp_tp"
        elif prefix.find("o_proj") != -1 and oproj_tp_enable():
            comm_group = get_otp_group()
            self.forward_type = "oproj_tp"
        elif matmul_allreduce_enable():
            comm_group = get_tp_group()
            self.forward_type = "matmul_allreduce"
            self.hcomm_info = self.get_hcomm_info(comm_group.device_group)
        elif dense_optim_enable():
            comm_group = get_tp_group()
            self.forward_type = "dense_optim"
        elif self.enable_sp:
            comm_group = get_tp_group()
            self.forward_type = "mlp_sp"
        else:
            comm_group = get_tp_group()
            self.forward_type = "normal"
        self.comm_group = comm_group

        # TODO: check for disable_tp
        self.tp_size = self.comm_group.world_size
        self.tp_rank = self.comm_group.rank_in_group

=======
        self.custom_op, self.tp_rank, self.tp_size = get_row_parallel_op(
            disable_tp, prefix, self)
        # TODO(realliujiaxu): Replace the initialization code below with super().__init__ after linear of vllm supports custom comm group
>>>>>>> 79a910ef
        # Divide the weight matrix along the first dimension.
        self.input_size_per_partition = divide(input_size, self.tp_size)
        self.output_size_per_partition = output_size
        self.output_partition_sizes = [output_size]

        AscendLinearBase.__init__(self,
                                  input_size,
                                  output_size,
                                  skip_bias_add,
                                  params_dtype,
                                  quant_config,
                                  prefix,
                                  return_bias=return_bias,
                                  disable_tp=disable_tp)

        self.input_is_parallel = input_is_parallel
        self.reduce_results = reduce_results

        assert self.quant_method is not None
        self.quant_method.create_weights(
            layer=self,
            input_size_per_partition=self.input_size_per_partition,
            output_partition_sizes=self.output_partition_sizes,
            input_size=self.input_size,
            output_size=self.output_size,
            params_dtype=self.params_dtype,
            weight_loader=(
                self.weight_loader_v2 if self.quant_method.__class__.__name__
                in WEIGHT_LOADER_V2_SUPPORTED else self.weight_loader))
        if not reduce_results and (bias and not skip_bias_add):
            raise ValueError("When not reduce the results, adding bias to the "
                             "results can lead to incorrect results")

        if bias:
            self.bias = Parameter(
                torch.empty(self.output_size, dtype=params_dtype))
            set_weight_attrs(self.bias, {
                "output_dim": 0,
                "weight_loader": self.weight_loader,
            })
        else:
            self.register_parameter("bias", None)

        if self.custom_op is not None:
            self.custom_op.update_attrs()

    def forward(
        self,
        input_,
        is_prefill: bool = True,
    ) -> Union[torch.Tensor, tuple[torch.Tensor, Optional[Parameter]]]:
<<<<<<< HEAD
        # Choose different forward function according to the type of TP group
        if self.forward_type == "oproj_tp":
            return self._forward_oproj_tp(input_)
        elif self.forward_type == "mlp_tp":
            return self._forward_mlp_tp(input_)
        elif self.forward_type == "matmul_allreduce":
            return self._forward_matmul_allreduce(input_)
        elif self.forward_type == "dense_optim":
            return self._forward_dense_optim(input_)
        elif self.forward_type == "mlp_sp":
            return self._forward_mlp_sp(input_)
        else:
            return super().forward(input_)

    # enable sp tensor parallel
    def _forward_mlp_sp(self, input_: torch.Tensor) -> torch.Tensor:
        forward_context = get_forward_context()
        self.enable_sp = is_sp_enabled()
        attn_metadata = forward_context.attn_metadata
        is_prefill = list(
            attn_metadata.values())[0].num_prefills if attn_metadata else False
        if self.input_is_parallel:
            input_parallel = input_
        else:
            tp_rank = get_tensor_model_parallel_rank()
            splitted_input = split_tensor_along_last_dim(
                input_, num_partitions=self.tp_size)
            input_parallel = splitted_input[tp_rank].contiguous()

        # Matrix multiply.
        assert self.quant_method is not None
        # Only fuse bias add into GEMM for rank 0 (this ensures that
        # bias will not get added more than once in TP>1 case)
        bias_ = None if (self.tp_rank > 0 or self.skip_bias_add) else self.bias
        output_parallel = self.quant_method.apply(self,
                                                  input_parallel,
                                                  bias=bias_)
        if self.reduce_results and self.enable_sp and is_prefill:
            sp_size = get_tensor_model_parallel_world_size()
            if not isinstance(input_, tuple):
                original_len = input_.shape[0]
            else:
                original_len = input_[0].shape[0]
            reminder = original_len % sp_size
            if reminder != 0:
                padding_len = sp_size - reminder
                output_parallel = nn.functional.pad(output_parallel,
                                                    (0, 0, 0, padding_len),
                                                    mode='constant',
                                                    value=0)
            output = tensor_model_parallel_reduce_scatter(
                output_parallel.movedim(0, -1)).movedim(-1, 0)
        elif self.reduce_results and self.tp_size > 1:
            output = tensor_model_parallel_all_reduce(output_parallel)
        else:
            output = output_parallel
        output_bias = self.bias if self.skip_bias_add else None

        if not self.return_bias:
            return output
        return output, output_bias

    # enable custom MLP tensor parallel
    def _forward_mlp_tp(self, input_: torch.Tensor) -> torch.Tensor:

        if self.input_is_parallel:
            input_parallel = input_
        else:
            splitted_input = split_tensor_along_last_dim(
                input_, num_partitions=self.tp_size)
            input_parallel = splitted_input[self.tp_rank].contiguous()

        assert self.quant_method is not None
        bias_ = None if (self.tp_rank > 0 or self.skip_bias_add) else self.bias
        output_parallel = self.quant_method.apply(self,
                                                  input_parallel,
                                                  bias=bias_)
        output = self.comm_group.reduce_scatter(output_parallel, 0)

        output_bias = self.bias if self.skip_bias_add else None
        if not self.return_bias:
            return output
        return output, output_bias

    # enable custom Oproj tensor parallel
    def _forward_oproj_tp(
        self,
        input_: torch.Tensor,
    ) -> Union[torch.Tensor, tuple[torch.Tensor, Optional[Parameter]]]:

        if self.input_is_parallel:
            input_parallel = input_
        else:
            splitted_input = split_tensor_along_last_dim(
                input_, num_partitions=self.tp_size)
            input_parallel = splitted_input[self.tp_rank].contiguous()

        # Prepare tensors for all-to-all communication
        local_batch_size = input_parallel.size(0)
        chunk_size = self.input_size_per_partition
        total_batch_size = local_batch_size * self.tp_size

        # Reshape tensor for efficient cross-device transfer:
        # [batch, dim] -> [tp_size, batch, chunk] -> flattened
        send_buf = (input_parallel.reshape(-1,
                                           self.tp_size, chunk_size).transpose(
                                               0, 1).contiguous().view(-1))

        # Create receive buffer
        recv_buf = torch.empty(total_batch_size * chunk_size,
                               dtype=input_parallel.dtype,
                               device=input_parallel.device)

        # Perform all-to-all communication
        dist.all_to_all_single(recv_buf,
                               send_buf,
                               group=self.comm_group.device_group)
        input_parallel = recv_buf.view(total_batch_size, chunk_size)

        # Only fuse bias add for rank 0 to avoid duplicate bias addition in TP>1
        bias_ = None if (self.tp_rank > 0 or self.skip_bias_add) else self.bias
        assert self.quant_method is not None
        output_parallel = self.quant_method.apply(self,
                                                  input_parallel,
                                                  bias=bias_)

        # otp-specific: Combine partial results across devices
        output = self.comm_group.reduce_scatter(output_parallel, dim=0)

        # Handle bias return based on configuration
        output_bias = self.bias if self.skip_bias_add else None
        if not self.return_bias:
            return output
        return output, output_bias

    def _forward_matmul_allreduce(
        self, input_: torch.Tensor
    ) -> Union[torch.Tensor, tuple[torch.Tensor, Optional[Parameter]]]:
        if self.input_is_parallel:
            input_parallel = input_
        else:
            splitted_input = split_tensor_along_last_dim(
                input_, num_partitions=self.tp_size)
            input_parallel = splitted_input[self.tp_rank].contiguous()
        """Calculate the output tensor of forward by considering
        fusing communication and computation."""
        bias_ = None if (self.tp_rank > 0 or self.skip_bias_add) else self.bias
        if self.reduce_results and self.tp_size > 1:
            output = torch_npu.npu_mm_all_reduce_base(input_parallel,
                                                      self.weight_t,
                                                      self.hcomm_info,
                                                      bias=bias_)
        else:
            output = self.quant_method.apply(self, input_parallel, bias=bias_)

        output_bias = self.bias if self.skip_bias_add else None
        if not self.return_bias:
            return output
        return output, output_bias

    def _forward_dense_optim(
        self, input_: torch.Tensor
    ) -> Union[torch.Tensor, tuple[torch.Tensor, Optional[Parameter]]]:
        """Linear layer with column parallelism.
=======
        if self.custom_op is not None:
            return self.custom_op.apply(input_)
>>>>>>> 79a910ef

        return super().forward(input_)


class AscendColumnParallelLinear(ColumnParallelLinear):
    """Linear layer with column parallelism.

    Use the MLP tensor parallelism group in the MLP module,
    and the original TP group in other modules.
    """

    def __init__(
        self,
        input_size: int,
        output_size: int,
        bias: bool = True,
        gather_output: bool = False,
        skip_bias_add: bool = False,
        params_dtype: Optional[torch.dtype] = None,
        quant_config: Optional[QuantizationConfig] = None,
        output_sizes: Optional[list[int]] = None,
        prefix: str = "",
        *,
        return_bias: bool = True,
        disable_tp: bool = False,
    ):
<<<<<<< HEAD
        self.enable_sp = is_sp_enabled()
        if prefix.find("gate_up_proj") != -1 and mlp_tp_enable(
        ) and not self.enable_sp:
            comm_group = get_mlp_tp_group()
            self.forward_type = "mlp_tp"
        elif dense_optim_enable():
            comm_group = get_tp_group()
            self.forward_type = "dense_optim"
        elif self.enable_sp:
            comm_group = get_tp_group()
            self.forward_type = "mlp_sp"
        else:
            comm_group = get_tp_group()
            self.forward_type = "normal_tp"
        self.comm_group = comm_group
        # TODO: check for disable_tp
        self.tp_rank = comm_group.rank_in_group
        self.tp_size = comm_group.world_size

        self.output_sizes = output_sizes
        assert all(output_size % self.tp_size == 0
                   for output_size in output_sizes)
        AscendColumnParallelLinear.__init__(self,
                                            input_size=input_size,
                                            output_size=sum(output_sizes),
                                            bias=bias,
                                            gather_output=gather_output,
                                            skip_bias_add=skip_bias_add,
                                            params_dtype=params_dtype,
                                            quant_config=quant_config,
                                            prefix=prefix,
                                            return_bias=return_bias,
                                            disable_tp=disable_tp)

    def forward(
        self,
        input_,
    ) -> Union[torch.Tensor, tuple[torch.Tensor, Optional[Parameter]]]:
        if self.forward_type == "mlp_tp":
            return self._forward_mlp_tp(input_)
        elif self.forward_type == "dense_optim":
            return self._forward_dense_optim(input_)
        elif self.forward_type == "mlp_sp":
            return self._forward_mlp_sp(input_)
        else:
            return super().forward(input_)

    def _forward_mlp_sp(
        self,
        input_: torch.Tensor,
    ) -> Union[torch.Tensor, tuple[torch.Tensor, Optional[Parameter]]]:
        forward_context = get_forward_context()
        self.enable_sp = is_sp_enabled()
        attn_metadata = forward_context.attn_metadata
        is_prefill = list(
            attn_metadata.values())[0].num_prefills if attn_metadata else False
        if self.enable_sp and is_prefill:
            input_ = get_tp_group().all_gather(input_, 0)
            input_ = input_[:list(attn_metadata.values())[0].num_input_tokens]
        bias = self.bias if not self.skip_bias_add else None
        # self.global_batch_size = vllm_config.scheduler_config.max_num_seqs
        # Matrix multiply.
        assert self.quant_method is not None
        output_parallel = self.quant_method.apply(self, input_, bias)
        if self.gather_output:
            # All-gather across the partitions.
            output = tensor_model_parallel_all_gather(output_parallel)
        else:
            output = output_parallel

        output_bias = self.bias if self.skip_bias_add else None
        if not self.return_bias:
            return output
        return output, output_bias

    def _forward_mlp_tp(
        self,
        input_: torch.Tensor,
    ) -> Union[torch.Tensor, tuple[torch.Tensor, Optional[Parameter]]]:
        bias = self.bias if not self.skip_bias_add else None
        # Matrix multiply.
        assert self.quant_method is not None
        input_parallel = get_mlp_tp_group().all_gather(input_, 0)
        output = self.quant_method.apply(self, input_parallel, bias)

        output_bias = self.bias if self.skip_bias_add else None
        if not self.return_bias:
            return output
        return output, output_bias
=======
        self.custom_op, self.tp_rank, self.tp_size = get_column_parallel_op(
            disable_tp, prefix, self)
        # TODO(realliujiaxu): Replace the initialization code below with super().__init__ after linear of vllm supports custom comm group
        self.input_size_per_partition = input_size
        self.output_size_per_partition = divide(output_size, self.tp_size)
        self.output_partition_sizes = [self.output_size_per_partition]
        # If QKV or MergedColumn, use output size of each partition.
        if hasattr(self, "output_sizes"):
            self.output_partition_sizes = [
                divide(output_size, self.tp_size)
                for output_size in self.output_sizes
            ]
>>>>>>> 79a910ef

        AscendLinearBase.__init__(self,
                                  input_size,
                                  output_size,
                                  skip_bias_add,
                                  params_dtype,
                                  quant_config,
                                  prefix,
                                  return_bias=return_bias,
                                  disable_tp=disable_tp)

        self.gather_output = gather_output

        if output_sizes is None:
            output_sizes = [output_size]

        assert self.quant_method is not None
        self.quant_method.create_weights(
            layer=self,
            input_size_per_partition=self.input_size_per_partition,
            output_partition_sizes=self.output_partition_sizes,
            input_size=self.input_size,
            output_size=self.output_size,
            params_dtype=self.params_dtype,
            weight_loader=(
                self.weight_loader_v2 if self.quant_method.__class__.__name__
                in WEIGHT_LOADER_V2_SUPPORTED else self.weight_loader))
        if bias:
            self.bias = Parameter(
                torch.empty(self.output_size_per_partition,
                            dtype=params_dtype))
            set_weight_attrs(self.bias, {
                "output_dim": 0,
                "weight_loader": self.weight_loader,
            })
        else:
            self.register_parameter("bias", None)

<<<<<<< HEAD
    def __init__(
        self,
        hidden_size: int,
        head_size: int,
        total_num_heads: int,
        total_num_kv_heads: Optional[int] = None,
        bias: bool = True,
        skip_bias_add: bool = False,
        params_dtype: Optional[torch.dtype] = None,
        quant_config: Optional[QuantizationConfig] = None,
        prefix: str = "",
        *,
        return_bias: bool = True,
        disable_tp: bool = False,
    ):
        if dense_optim_enable():
            self.forward_type = "dense_optim"
        else:
            self.forward_type = "normal_tp"
        self.comm_group = get_tp_group()
        self.hidden_size = hidden_size
        self.head_size = head_size
        self.total_num_heads = total_num_heads
        if total_num_kv_heads is None:
            total_num_kv_heads = total_num_heads
        self.total_num_kv_heads = total_num_kv_heads
        # Divide the weight matrix along the last dimension.
        # TODO: check for disable_tp
        tp_size = self.comm_group.world_size
        self.num_heads = divide(self.total_num_heads, tp_size)
        if tp_size >= self.total_num_kv_heads:
            self.num_kv_heads = 1
            self.num_kv_head_replicas = divide(tp_size,
                                               self.total_num_kv_heads)
        else:
            self.num_kv_heads = divide(self.total_num_kv_heads, tp_size)
            self.num_kv_head_replicas = 1
        input_size = self.hidden_size
        output_size = (self.num_heads +
                       2 * self.num_kv_heads) * tp_size * self.head_size
        self.output_sizes = [
            self.num_heads * self.head_size * tp_size,  # q_proj
            self.num_kv_heads * self.head_size * tp_size,  # k_proj
            self.num_kv_heads * self.head_size * tp_size,  # v_proj
        ]
        AscendColumnParallelLinear.__init__(self,
                                            input_size=input_size,
                                            output_size=output_size,
                                            bias=bias,
                                            gather_output=False,
                                            skip_bias_add=skip_bias_add,
                                            params_dtype=params_dtype,
                                            quant_config=quant_config,
                                            prefix=prefix,
                                            return_bias=return_bias,
                                            disable_tp=disable_tp)
=======
        if self.custom_op is not None:
            self.custom_op.update_attrs()
>>>>>>> 79a910ef

    def forward(
        self,
        input_,
    ) -> Union[torch.Tensor, tuple[torch.Tensor, Optional[Parameter]]]:
        if self.custom_op is not None:
            return self.custom_op.apply(input_)

        return super().forward(input_)<|MERGE_RESOLUTION|>--- conflicted
+++ resolved
@@ -25,18 +25,7 @@
 import torch
 import torch.nn as nn
 from torch.nn.parameter import Parameter
-<<<<<<< HEAD
-from vllm.distributed import (divide, get_tensor_model_parallel_rank,
-                              get_tensor_model_parallel_world_size,
-                              split_tensor_along_last_dim,
-                              tensor_model_parallel_all_gather,
-                              tensor_model_parallel_all_reduce,
-                              tensor_model_parallel_reduce_scatter)
-from vllm.distributed.parallel_state import get_tp_group
-from vllm.forward_context import get_forward_context
-=======
 from vllm.distributed import divide
->>>>>>> 79a910ef
 from vllm.model_executor.layers.linear import (  # noqa
     WEIGHT_LOADER_V2_SUPPORTED, ColumnParallelLinear, LinearBase,
     MergedColumnParallelLinear, QKVParallelLinear, QuantizeMethodBase,
@@ -45,16 +34,8 @@
     QuantizationConfig
 from vllm.model_executor.utils import set_weight_attrs
 
-<<<<<<< HEAD
-from vllm_ascend.distributed.parallel_state import (get_mlp_tp_group,
-                                                    get_otp_group,
-                                                    is_sp_enabled)
-from vllm_ascend.utils import (dense_optim_enable, matmul_allreduce_enable,
-                               mlp_tp_enable, oproj_tp_enable)
-=======
 from vllm_ascend.ops.linear_op import (get_column_parallel_op,
                                        get_row_parallel_op)
->>>>>>> 79a910ef
 
 
 # TODO(realliujiaxu): Remove this class after linear of vllm supports custom comm group
@@ -119,13 +100,6 @@
         return_bias: bool = True,
         disable_tp: bool = False,
     ):
-<<<<<<< HEAD
-        self.comm_group = None
-        self.enable_sp = is_sp_enabled()
-        if prefix.find("gate_up_proj") != -1 and mlp_tp_enable(
-        ) and not self.enable_sp:
-            self.comm_group = get_mlp_tp_group()
-=======
         self.custom_op, _, tp_size = get_column_parallel_op(
             disable_tp, prefix, self)
         # TODO(realliujiaxu): Replace the initialization code below with super().__init__ after linear of vllm supports custom comm group
@@ -136,570 +110,6 @@
             total_num_kv_heads = total_num_heads
         self.total_num_kv_heads = total_num_kv_heads
         # Divide the weight matrix along the last dimension.
-        self.num_heads = divide(self.total_num_heads, tp_size)
-        if tp_size >= self.total_num_kv_heads:
-            self.num_kv_heads = 1
-            self.num_kv_head_replicas = divide(tp_size,
-                                               self.total_num_kv_heads)
->>>>>>> 79a910ef
-        else:
-            self.num_kv_heads = divide(self.total_num_kv_heads, tp_size)
-            self.num_kv_head_replicas = 1
-        input_size = self.hidden_size
-        output_size = (self.num_heads +
-                       2 * self.num_kv_heads) * tp_size * self.head_size
-        self.output_sizes = [
-            self.num_heads * self.head_size * tp_size,  # q_proj
-            self.num_kv_heads * self.head_size * tp_size,  # k_proj
-            self.num_kv_heads * self.head_size * tp_size,  # v_proj
-        ]
-        AscendColumnParallelLinear.__init__(self,
-                                            input_size=input_size,
-                                            output_size=output_size,
-                                            bias=bias,
-                                            gather_output=False,
-                                            skip_bias_add=skip_bias_add,
-                                            params_dtype=params_dtype,
-                                            quant_config=quant_config,
-                                            prefix=prefix,
-                                            return_bias=return_bias,
-                                            disable_tp=disable_tp)
-
-    def forward(
-        self,
-        input_,
-    ) -> Union[torch.Tensor, tuple[torch.Tensor, Optional[Parameter]]]:
-        if self.custom_op is not None:
-            return self.custom_op.apply(input_)
-
-        return super().forward(input_)
-
-
-class AscendMergedColumnParallelLinear(MergedColumnParallelLinear):
-    """Packed linear layers with column parallelism.
-
-    Similar to ColumnParallelLinear, but the weight matrix is concatenated
-    along the output dimension. When the weight matrix is loaded, the
-    different partitions are sharded separately.
-
-    Use the MLP tensor parallelism group in the MLP module,
-    and the original TP group in other modules.
-    """
-
-    def __init__(
-        self,
-        input_size: int,
-        output_sizes: list[int],
-        bias: bool = True,
-        gather_output: bool = False,
-        skip_bias_add: bool = False,
-        params_dtype: Optional[torch.dtype] = None,
-        quant_config: Optional[QuantizationConfig] = None,
-        prefix: str = "",
-        *,
-        return_bias: bool = True,
-        disable_tp: bool = False,
-    ):
-        self.custom_op, self.tp_rank, self.tp_size = get_column_parallel_op(
-            disable_tp, prefix, self)
-        # TODO(realliujiaxu): Replace the initialization code below with super().__init__ after linear of vllm supports custom comm group
-        self.output_sizes = output_sizes
-        assert all(output_size % self.tp_size == 0
-                   for output_size in output_sizes)
-        AscendColumnParallelLinear.__init__(self,
-                                            input_size=input_size,
-                                            output_size=sum(output_sizes),
-                                            bias=bias,
-                                            gather_output=gather_output,
-                                            skip_bias_add=skip_bias_add,
-                                            params_dtype=params_dtype,
-                                            quant_config=quant_config,
-                                            prefix=prefix,
-                                            return_bias=return_bias,
-                                            disable_tp=disable_tp)
-
-    def forward(
-        self,
-        input_,
-    ) -> Union[torch.Tensor, tuple[torch.Tensor, Optional[Parameter]]]:
-        if self.custom_op is not None:
-            return self.custom_op.apply(input_)
-
-        return super().forward(input_)
-
-
-class AscendRowParallelLinear(RowParallelLinear):
-    """Linear layer with row parallelism.
-    Use the MLP tensor parallelism group in the MLP module,
-    and the original TP group in other modules.
-    """
-
-    def __init__(
-        self,
-        input_size: int,
-        output_size: int,
-        bias: bool = True,
-        input_is_parallel: bool = True,
-        skip_bias_add: bool = False,
-        params_dtype: Optional[torch.dtype] = None,
-        reduce_results: bool = True,
-        quant_config: Optional[QuantizationConfig] = None,
-        prefix: str = "",
-        *,
-        return_bias: bool = True,
-        disable_tp: bool = False,
-    ):
-<<<<<<< HEAD
-        self.enable_sp = is_sp_enabled()
-        if prefix.find(
-                "down_proj") != -1 and mlp_tp_enable() and not self.enable_sp:
-            comm_group = get_mlp_tp_group()
-            self.forward_type = "mlp_tp"
-        elif prefix.find("o_proj") != -1 and oproj_tp_enable():
-            comm_group = get_otp_group()
-            self.forward_type = "oproj_tp"
-        elif matmul_allreduce_enable():
-            comm_group = get_tp_group()
-            self.forward_type = "matmul_allreduce"
-            self.hcomm_info = self.get_hcomm_info(comm_group.device_group)
-        elif dense_optim_enable():
-            comm_group = get_tp_group()
-            self.forward_type = "dense_optim"
-        elif self.enable_sp:
-            comm_group = get_tp_group()
-            self.forward_type = "mlp_sp"
-        else:
-            comm_group = get_tp_group()
-            self.forward_type = "normal"
-        self.comm_group = comm_group
-
-        # TODO: check for disable_tp
-        self.tp_size = self.comm_group.world_size
-        self.tp_rank = self.comm_group.rank_in_group
-
-=======
-        self.custom_op, self.tp_rank, self.tp_size = get_row_parallel_op(
-            disable_tp, prefix, self)
-        # TODO(realliujiaxu): Replace the initialization code below with super().__init__ after linear of vllm supports custom comm group
->>>>>>> 79a910ef
-        # Divide the weight matrix along the first dimension.
-        self.input_size_per_partition = divide(input_size, self.tp_size)
-        self.output_size_per_partition = output_size
-        self.output_partition_sizes = [output_size]
-
-        AscendLinearBase.__init__(self,
-                                  input_size,
-                                  output_size,
-                                  skip_bias_add,
-                                  params_dtype,
-                                  quant_config,
-                                  prefix,
-                                  return_bias=return_bias,
-                                  disable_tp=disable_tp)
-
-        self.input_is_parallel = input_is_parallel
-        self.reduce_results = reduce_results
-
-        assert self.quant_method is not None
-        self.quant_method.create_weights(
-            layer=self,
-            input_size_per_partition=self.input_size_per_partition,
-            output_partition_sizes=self.output_partition_sizes,
-            input_size=self.input_size,
-            output_size=self.output_size,
-            params_dtype=self.params_dtype,
-            weight_loader=(
-                self.weight_loader_v2 if self.quant_method.__class__.__name__
-                in WEIGHT_LOADER_V2_SUPPORTED else self.weight_loader))
-        if not reduce_results and (bias and not skip_bias_add):
-            raise ValueError("When not reduce the results, adding bias to the "
-                             "results can lead to incorrect results")
-
-        if bias:
-            self.bias = Parameter(
-                torch.empty(self.output_size, dtype=params_dtype))
-            set_weight_attrs(self.bias, {
-                "output_dim": 0,
-                "weight_loader": self.weight_loader,
-            })
-        else:
-            self.register_parameter("bias", None)
-
-        if self.custom_op is not None:
-            self.custom_op.update_attrs()
-
-    def forward(
-        self,
-        input_,
-        is_prefill: bool = True,
-    ) -> Union[torch.Tensor, tuple[torch.Tensor, Optional[Parameter]]]:
-<<<<<<< HEAD
-        # Choose different forward function according to the type of TP group
-        if self.forward_type == "oproj_tp":
-            return self._forward_oproj_tp(input_)
-        elif self.forward_type == "mlp_tp":
-            return self._forward_mlp_tp(input_)
-        elif self.forward_type == "matmul_allreduce":
-            return self._forward_matmul_allreduce(input_)
-        elif self.forward_type == "dense_optim":
-            return self._forward_dense_optim(input_)
-        elif self.forward_type == "mlp_sp":
-            return self._forward_mlp_sp(input_)
-        else:
-            return super().forward(input_)
-
-    # enable sp tensor parallel
-    def _forward_mlp_sp(self, input_: torch.Tensor) -> torch.Tensor:
-        forward_context = get_forward_context()
-        self.enable_sp = is_sp_enabled()
-        attn_metadata = forward_context.attn_metadata
-        is_prefill = list(
-            attn_metadata.values())[0].num_prefills if attn_metadata else False
-        if self.input_is_parallel:
-            input_parallel = input_
-        else:
-            tp_rank = get_tensor_model_parallel_rank()
-            splitted_input = split_tensor_along_last_dim(
-                input_, num_partitions=self.tp_size)
-            input_parallel = splitted_input[tp_rank].contiguous()
-
-        # Matrix multiply.
-        assert self.quant_method is not None
-        # Only fuse bias add into GEMM for rank 0 (this ensures that
-        # bias will not get added more than once in TP>1 case)
-        bias_ = None if (self.tp_rank > 0 or self.skip_bias_add) else self.bias
-        output_parallel = self.quant_method.apply(self,
-                                                  input_parallel,
-                                                  bias=bias_)
-        if self.reduce_results and self.enable_sp and is_prefill:
-            sp_size = get_tensor_model_parallel_world_size()
-            if not isinstance(input_, tuple):
-                original_len = input_.shape[0]
-            else:
-                original_len = input_[0].shape[0]
-            reminder = original_len % sp_size
-            if reminder != 0:
-                padding_len = sp_size - reminder
-                output_parallel = nn.functional.pad(output_parallel,
-                                                    (0, 0, 0, padding_len),
-                                                    mode='constant',
-                                                    value=0)
-            output = tensor_model_parallel_reduce_scatter(
-                output_parallel.movedim(0, -1)).movedim(-1, 0)
-        elif self.reduce_results and self.tp_size > 1:
-            output = tensor_model_parallel_all_reduce(output_parallel)
-        else:
-            output = output_parallel
-        output_bias = self.bias if self.skip_bias_add else None
-
-        if not self.return_bias:
-            return output
-        return output, output_bias
-
-    # enable custom MLP tensor parallel
-    def _forward_mlp_tp(self, input_: torch.Tensor) -> torch.Tensor:
-
-        if self.input_is_parallel:
-            input_parallel = input_
-        else:
-            splitted_input = split_tensor_along_last_dim(
-                input_, num_partitions=self.tp_size)
-            input_parallel = splitted_input[self.tp_rank].contiguous()
-
-        assert self.quant_method is not None
-        bias_ = None if (self.tp_rank > 0 or self.skip_bias_add) else self.bias
-        output_parallel = self.quant_method.apply(self,
-                                                  input_parallel,
-                                                  bias=bias_)
-        output = self.comm_group.reduce_scatter(output_parallel, 0)
-
-        output_bias = self.bias if self.skip_bias_add else None
-        if not self.return_bias:
-            return output
-        return output, output_bias
-
-    # enable custom Oproj tensor parallel
-    def _forward_oproj_tp(
-        self,
-        input_: torch.Tensor,
-    ) -> Union[torch.Tensor, tuple[torch.Tensor, Optional[Parameter]]]:
-
-        if self.input_is_parallel:
-            input_parallel = input_
-        else:
-            splitted_input = split_tensor_along_last_dim(
-                input_, num_partitions=self.tp_size)
-            input_parallel = splitted_input[self.tp_rank].contiguous()
-
-        # Prepare tensors for all-to-all communication
-        local_batch_size = input_parallel.size(0)
-        chunk_size = self.input_size_per_partition
-        total_batch_size = local_batch_size * self.tp_size
-
-        # Reshape tensor for efficient cross-device transfer:
-        # [batch, dim] -> [tp_size, batch, chunk] -> flattened
-        send_buf = (input_parallel.reshape(-1,
-                                           self.tp_size, chunk_size).transpose(
-                                               0, 1).contiguous().view(-1))
-
-        # Create receive buffer
-        recv_buf = torch.empty(total_batch_size * chunk_size,
-                               dtype=input_parallel.dtype,
-                               device=input_parallel.device)
-
-        # Perform all-to-all communication
-        dist.all_to_all_single(recv_buf,
-                               send_buf,
-                               group=self.comm_group.device_group)
-        input_parallel = recv_buf.view(total_batch_size, chunk_size)
-
-        # Only fuse bias add for rank 0 to avoid duplicate bias addition in TP>1
-        bias_ = None if (self.tp_rank > 0 or self.skip_bias_add) else self.bias
-        assert self.quant_method is not None
-        output_parallel = self.quant_method.apply(self,
-                                                  input_parallel,
-                                                  bias=bias_)
-
-        # otp-specific: Combine partial results across devices
-        output = self.comm_group.reduce_scatter(output_parallel, dim=0)
-
-        # Handle bias return based on configuration
-        output_bias = self.bias if self.skip_bias_add else None
-        if not self.return_bias:
-            return output
-        return output, output_bias
-
-    def _forward_matmul_allreduce(
-        self, input_: torch.Tensor
-    ) -> Union[torch.Tensor, tuple[torch.Tensor, Optional[Parameter]]]:
-        if self.input_is_parallel:
-            input_parallel = input_
-        else:
-            splitted_input = split_tensor_along_last_dim(
-                input_, num_partitions=self.tp_size)
-            input_parallel = splitted_input[self.tp_rank].contiguous()
-        """Calculate the output tensor of forward by considering
-        fusing communication and computation."""
-        bias_ = None if (self.tp_rank > 0 or self.skip_bias_add) else self.bias
-        if self.reduce_results and self.tp_size > 1:
-            output = torch_npu.npu_mm_all_reduce_base(input_parallel,
-                                                      self.weight_t,
-                                                      self.hcomm_info,
-                                                      bias=bias_)
-        else:
-            output = self.quant_method.apply(self, input_parallel, bias=bias_)
-
-        output_bias = self.bias if self.skip_bias_add else None
-        if not self.return_bias:
-            return output
-        return output, output_bias
-
-    def _forward_dense_optim(
-        self, input_: torch.Tensor
-    ) -> Union[torch.Tensor, tuple[torch.Tensor, Optional[Parameter]]]:
-        """Linear layer with column parallelism.
-=======
-        if self.custom_op is not None:
-            return self.custom_op.apply(input_)
->>>>>>> 79a910ef
-
-        return super().forward(input_)
-
-
-class AscendColumnParallelLinear(ColumnParallelLinear):
-    """Linear layer with column parallelism.
-
-    Use the MLP tensor parallelism group in the MLP module,
-    and the original TP group in other modules.
-    """
-
-    def __init__(
-        self,
-        input_size: int,
-        output_size: int,
-        bias: bool = True,
-        gather_output: bool = False,
-        skip_bias_add: bool = False,
-        params_dtype: Optional[torch.dtype] = None,
-        quant_config: Optional[QuantizationConfig] = None,
-        output_sizes: Optional[list[int]] = None,
-        prefix: str = "",
-        *,
-        return_bias: bool = True,
-        disable_tp: bool = False,
-    ):
-<<<<<<< HEAD
-        self.enable_sp = is_sp_enabled()
-        if prefix.find("gate_up_proj") != -1 and mlp_tp_enable(
-        ) and not self.enable_sp:
-            comm_group = get_mlp_tp_group()
-            self.forward_type = "mlp_tp"
-        elif dense_optim_enable():
-            comm_group = get_tp_group()
-            self.forward_type = "dense_optim"
-        elif self.enable_sp:
-            comm_group = get_tp_group()
-            self.forward_type = "mlp_sp"
-        else:
-            comm_group = get_tp_group()
-            self.forward_type = "normal_tp"
-        self.comm_group = comm_group
-        # TODO: check for disable_tp
-        self.tp_rank = comm_group.rank_in_group
-        self.tp_size = comm_group.world_size
-
-        self.output_sizes = output_sizes
-        assert all(output_size % self.tp_size == 0
-                   for output_size in output_sizes)
-        AscendColumnParallelLinear.__init__(self,
-                                            input_size=input_size,
-                                            output_size=sum(output_sizes),
-                                            bias=bias,
-                                            gather_output=gather_output,
-                                            skip_bias_add=skip_bias_add,
-                                            params_dtype=params_dtype,
-                                            quant_config=quant_config,
-                                            prefix=prefix,
-                                            return_bias=return_bias,
-                                            disable_tp=disable_tp)
-
-    def forward(
-        self,
-        input_,
-    ) -> Union[torch.Tensor, tuple[torch.Tensor, Optional[Parameter]]]:
-        if self.forward_type == "mlp_tp":
-            return self._forward_mlp_tp(input_)
-        elif self.forward_type == "dense_optim":
-            return self._forward_dense_optim(input_)
-        elif self.forward_type == "mlp_sp":
-            return self._forward_mlp_sp(input_)
-        else:
-            return super().forward(input_)
-
-    def _forward_mlp_sp(
-        self,
-        input_: torch.Tensor,
-    ) -> Union[torch.Tensor, tuple[torch.Tensor, Optional[Parameter]]]:
-        forward_context = get_forward_context()
-        self.enable_sp = is_sp_enabled()
-        attn_metadata = forward_context.attn_metadata
-        is_prefill = list(
-            attn_metadata.values())[0].num_prefills if attn_metadata else False
-        if self.enable_sp and is_prefill:
-            input_ = get_tp_group().all_gather(input_, 0)
-            input_ = input_[:list(attn_metadata.values())[0].num_input_tokens]
-        bias = self.bias if not self.skip_bias_add else None
-        # self.global_batch_size = vllm_config.scheduler_config.max_num_seqs
-        # Matrix multiply.
-        assert self.quant_method is not None
-        output_parallel = self.quant_method.apply(self, input_, bias)
-        if self.gather_output:
-            # All-gather across the partitions.
-            output = tensor_model_parallel_all_gather(output_parallel)
-        else:
-            output = output_parallel
-
-        output_bias = self.bias if self.skip_bias_add else None
-        if not self.return_bias:
-            return output
-        return output, output_bias
-
-    def _forward_mlp_tp(
-        self,
-        input_: torch.Tensor,
-    ) -> Union[torch.Tensor, tuple[torch.Tensor, Optional[Parameter]]]:
-        bias = self.bias if not self.skip_bias_add else None
-        # Matrix multiply.
-        assert self.quant_method is not None
-        input_parallel = get_mlp_tp_group().all_gather(input_, 0)
-        output = self.quant_method.apply(self, input_parallel, bias)
-
-        output_bias = self.bias if self.skip_bias_add else None
-        if not self.return_bias:
-            return output
-        return output, output_bias
-=======
-        self.custom_op, self.tp_rank, self.tp_size = get_column_parallel_op(
-            disable_tp, prefix, self)
-        # TODO(realliujiaxu): Replace the initialization code below with super().__init__ after linear of vllm supports custom comm group
-        self.input_size_per_partition = input_size
-        self.output_size_per_partition = divide(output_size, self.tp_size)
-        self.output_partition_sizes = [self.output_size_per_partition]
-        # If QKV or MergedColumn, use output size of each partition.
-        if hasattr(self, "output_sizes"):
-            self.output_partition_sizes = [
-                divide(output_size, self.tp_size)
-                for output_size in self.output_sizes
-            ]
->>>>>>> 79a910ef
-
-        AscendLinearBase.__init__(self,
-                                  input_size,
-                                  output_size,
-                                  skip_bias_add,
-                                  params_dtype,
-                                  quant_config,
-                                  prefix,
-                                  return_bias=return_bias,
-                                  disable_tp=disable_tp)
-
-        self.gather_output = gather_output
-
-        if output_sizes is None:
-            output_sizes = [output_size]
-
-        assert self.quant_method is not None
-        self.quant_method.create_weights(
-            layer=self,
-            input_size_per_partition=self.input_size_per_partition,
-            output_partition_sizes=self.output_partition_sizes,
-            input_size=self.input_size,
-            output_size=self.output_size,
-            params_dtype=self.params_dtype,
-            weight_loader=(
-                self.weight_loader_v2 if self.quant_method.__class__.__name__
-                in WEIGHT_LOADER_V2_SUPPORTED else self.weight_loader))
-        if bias:
-            self.bias = Parameter(
-                torch.empty(self.output_size_per_partition,
-                            dtype=params_dtype))
-            set_weight_attrs(self.bias, {
-                "output_dim": 0,
-                "weight_loader": self.weight_loader,
-            })
-        else:
-            self.register_parameter("bias", None)
-
-<<<<<<< HEAD
-    def __init__(
-        self,
-        hidden_size: int,
-        head_size: int,
-        total_num_heads: int,
-        total_num_kv_heads: Optional[int] = None,
-        bias: bool = True,
-        skip_bias_add: bool = False,
-        params_dtype: Optional[torch.dtype] = None,
-        quant_config: Optional[QuantizationConfig] = None,
-        prefix: str = "",
-        *,
-        return_bias: bool = True,
-        disable_tp: bool = False,
-    ):
-        if dense_optim_enable():
-            self.forward_type = "dense_optim"
-        else:
-            self.forward_type = "normal_tp"
-        self.comm_group = get_tp_group()
-        self.hidden_size = hidden_size
-        self.head_size = head_size
-        self.total_num_heads = total_num_heads
-        if total_num_kv_heads is None:
-            total_num_kv_heads = total_num_heads
-        self.total_num_kv_heads = total_num_kv_heads
-        # Divide the weight matrix along the last dimension.
-        # TODO: check for disable_tp
-        tp_size = self.comm_group.world_size
         self.num_heads = divide(self.total_num_heads, tp_size)
         if tp_size >= self.total_num_kv_heads:
             self.num_kv_heads = 1
@@ -727,10 +137,6 @@
                                             prefix=prefix,
                                             return_bias=return_bias,
                                             disable_tp=disable_tp)
-=======
-        if self.custom_op is not None:
-            self.custom_op.update_attrs()
->>>>>>> 79a910ef
 
     def forward(
         self,
@@ -739,4 +145,223 @@
         if self.custom_op is not None:
             return self.custom_op.apply(input_)
 
+        return super().forward(input_)
+
+
+class AscendMergedColumnParallelLinear(MergedColumnParallelLinear):
+    """Packed linear layers with column parallelism.
+
+    Similar to ColumnParallelLinear, but the weight matrix is concatenated
+    along the output dimension. When the weight matrix is loaded, the
+    different partitions are sharded separately.
+
+    Use the MLP tensor parallelism group in the MLP module,
+    and the original TP group in other modules.
+    """
+
+    def __init__(
+        self,
+        input_size: int,
+        output_sizes: list[int],
+        bias: bool = True,
+        gather_output: bool = False,
+        skip_bias_add: bool = False,
+        params_dtype: Optional[torch.dtype] = None,
+        quant_config: Optional[QuantizationConfig] = None,
+        prefix: str = "",
+        *,
+        return_bias: bool = True,
+        disable_tp: bool = False,
+    ):
+        self.custom_op, self.tp_rank, self.tp_size = get_column_parallel_op(
+            disable_tp, prefix, self)
+        # TODO(realliujiaxu): Replace the initialization code below with super().__init__ after linear of vllm supports custom comm group
+        self.output_sizes = output_sizes
+        assert all(output_size % self.tp_size == 0
+                   for output_size in output_sizes)
+        AscendColumnParallelLinear.__init__(self,
+                                            input_size=input_size,
+                                            output_size=sum(output_sizes),
+                                            bias=bias,
+                                            gather_output=gather_output,
+                                            skip_bias_add=skip_bias_add,
+                                            params_dtype=params_dtype,
+                                            quant_config=quant_config,
+                                            prefix=prefix,
+                                            return_bias=return_bias,
+                                            disable_tp=disable_tp)
+
+    def forward(
+        self,
+        input_,
+    ) -> Union[torch.Tensor, tuple[torch.Tensor, Optional[Parameter]]]:
+        if self.custom_op is not None:
+            return self.custom_op.apply(input_)
+
+        return super().forward(input_)
+
+
+class AscendRowParallelLinear(RowParallelLinear):
+    """Linear layer with row parallelism.
+    Use the MLP tensor parallelism group in the MLP module,
+    and the original TP group in other modules.
+    """
+
+    def __init__(
+        self,
+        input_size: int,
+        output_size: int,
+        bias: bool = True,
+        input_is_parallel: bool = True,
+        skip_bias_add: bool = False,
+        params_dtype: Optional[torch.dtype] = None,
+        reduce_results: bool = True,
+        quant_config: Optional[QuantizationConfig] = None,
+        prefix: str = "",
+        *,
+        return_bias: bool = True,
+        disable_tp: bool = False,
+    ):
+        self.custom_op, self.tp_rank, self.tp_size = get_row_parallel_op(
+            disable_tp, prefix, self)
+        # TODO(realliujiaxu): Replace the initialization code below with super().__init__ after linear of vllm supports custom comm group
+        # Divide the weight matrix along the first dimension.
+        self.input_size_per_partition = divide(input_size, self.tp_size)
+        self.output_size_per_partition = output_size
+        self.output_partition_sizes = [output_size]
+
+        AscendLinearBase.__init__(self,
+                                  input_size,
+                                  output_size,
+                                  skip_bias_add,
+                                  params_dtype,
+                                  quant_config,
+                                  prefix,
+                                  return_bias=return_bias,
+                                  disable_tp=disable_tp)
+
+        self.input_is_parallel = input_is_parallel
+        self.reduce_results = reduce_results
+
+        assert self.quant_method is not None
+        self.quant_method.create_weights(
+            layer=self,
+            input_size_per_partition=self.input_size_per_partition,
+            output_partition_sizes=self.output_partition_sizes,
+            input_size=self.input_size,
+            output_size=self.output_size,
+            params_dtype=self.params_dtype,
+            weight_loader=(
+                self.weight_loader_v2 if self.quant_method.__class__.__name__
+                in WEIGHT_LOADER_V2_SUPPORTED else self.weight_loader))
+        if not reduce_results and (bias and not skip_bias_add):
+            raise ValueError("When not reduce the results, adding bias to the "
+                             "results can lead to incorrect results")
+
+        if bias:
+            self.bias = Parameter(
+                torch.empty(self.output_size, dtype=params_dtype))
+            set_weight_attrs(self.bias, {
+                "output_dim": 0,
+                "weight_loader": self.weight_loader,
+            })
+        else:
+            self.register_parameter("bias", None)
+
+        if self.custom_op is not None:
+            self.custom_op.update_attrs()
+
+    def forward(
+        self,
+        input_,
+        is_prefill: bool = True,
+    ) -> Union[torch.Tensor, tuple[torch.Tensor, Optional[Parameter]]]:
+        if self.custom_op is not None:
+            return self.custom_op.apply(input_)
+
+        return super().forward(input_)
+
+
+class AscendColumnParallelLinear(ColumnParallelLinear):
+    """Linear layer with column parallelism.
+
+    Use the MLP tensor parallelism group in the MLP module,
+    and the original TP group in other modules.
+    """
+
+    def __init__(
+        self,
+        input_size: int,
+        output_size: int,
+        bias: bool = True,
+        gather_output: bool = False,
+        skip_bias_add: bool = False,
+        params_dtype: Optional[torch.dtype] = None,
+        quant_config: Optional[QuantizationConfig] = None,
+        output_sizes: Optional[list[int]] = None,
+        prefix: str = "",
+        *,
+        return_bias: bool = True,
+        disable_tp: bool = False,
+    ):
+        self.custom_op, self.tp_rank, self.tp_size = get_column_parallel_op(
+            disable_tp, prefix, self)
+        # TODO(realliujiaxu): Replace the initialization code below with super().__init__ after linear of vllm supports custom comm group
+        self.input_size_per_partition = input_size
+        self.output_size_per_partition = divide(output_size, self.tp_size)
+        self.output_partition_sizes = [self.output_size_per_partition]
+        # If QKV or MergedColumn, use output size of each partition.
+        if hasattr(self, "output_sizes"):
+            self.output_partition_sizes = [
+                divide(output_size, self.tp_size)
+                for output_size in self.output_sizes
+            ]
+
+        AscendLinearBase.__init__(self,
+                                  input_size,
+                                  output_size,
+                                  skip_bias_add,
+                                  params_dtype,
+                                  quant_config,
+                                  prefix,
+                                  return_bias=return_bias,
+                                  disable_tp=disable_tp)
+
+        self.gather_output = gather_output
+
+        if output_sizes is None:
+            output_sizes = [output_size]
+
+        assert self.quant_method is not None
+        self.quant_method.create_weights(
+            layer=self,
+            input_size_per_partition=self.input_size_per_partition,
+            output_partition_sizes=self.output_partition_sizes,
+            input_size=self.input_size,
+            output_size=self.output_size,
+            params_dtype=self.params_dtype,
+            weight_loader=(
+                self.weight_loader_v2 if self.quant_method.__class__.__name__
+                in WEIGHT_LOADER_V2_SUPPORTED else self.weight_loader))
+        if bias:
+            self.bias = Parameter(
+                torch.empty(self.output_size_per_partition,
+                            dtype=params_dtype))
+            set_weight_attrs(self.bias, {
+                "output_dim": 0,
+                "weight_loader": self.weight_loader,
+            })
+        else:
+            self.register_parameter("bias", None)
+
+        if self.custom_op is not None:
+            self.custom_op.update_attrs()
+
+    def forward(
+        self,
+        input_,
+    ) -> Union[torch.Tensor, tuple[torch.Tensor, Optional[Parameter]]]:
+        if self.custom_op is not None:
+            return self.custom_op.apply(input_)
+
         return super().forward(input_)