--- conflicted
+++ resolved
@@ -21,15 +21,10 @@
 import torch
 import torch_npu
 from vllm.config import get_current_vllm_config
-<<<<<<< HEAD
 from vllm.distributed import (get_context_model_parallel_world_size,
                               get_tensor_model_parallel_rank,
                               get_tensor_model_parallel_world_size,
                               tensor_model_parallel_all_reduce)
-=======
-from vllm.distributed import (get_tensor_model_parallel_rank,
-                              get_tensor_model_parallel_world_size)
->>>>>>> 18ca7861
 from vllm.distributed.parallel_state import (get_dp_group, get_ep_group,
                                              get_tp_group)
 from vllm.forward_context import get_forward_context
@@ -43,12 +38,9 @@
     QuantizationConfig
 
 from vllm_ascend.ascend_config import get_ascend_config
-<<<<<<< HEAD
+from vllm_ascend.distributed.parallel_state import get_mc2_group
 from vllm_ascend.ascend_forward_context import FusedMoEState
 from vllm_ascend.distributed.parallel_state import get_mc2_group, is_sp_enabled
-=======
-from vllm_ascend.distributed.parallel_state import get_mc2_group
->>>>>>> 18ca7861
 from vllm_ascend.ops.expert_load_balancer import ExpertLoadBalancer
 from vllm_ascend.ops.moe.experts_selector import select_experts
 from vllm_ascend.ops.moe.moe_comm_method import (AllGatherCommImpl,
@@ -158,28 +150,29 @@
     moe_counter = -1
 
     def __init__(
-            self,
-            num_experts: int,  # Global number of experts
-            top_k: int,
-            hidden_size: int,
-            intermediate_size: int,
-            params_dtype: Optional[torch.dtype] = None,
-            reduce_results: bool = False,
-            renormalize: bool = True,
-            use_grouped_topk: bool = False,
-            num_expert_group: Optional[int] = None,
-            topk_group: Optional[int] = None,
-            quant_config: Optional[QuantizationConfig] = None,
-            tp_size: Optional[int] = None,
-            ep_size: Optional[int] = None,
-            dp_size: Optional[int] = None,
-            cp_size: Optional[int] = None,
-            prefix: str = "",
-            custom_routing_function: Optional[Callable] = None,
-            scoring_func: str = "softmax",
-            e_score_correction_bias: Optional[torch.Tensor] = None,
-            activation: str = "silu",
-            apply_router_weight_on_input: bool = False):
+        self,
+        num_experts: int,  # Global number of experts
+        top_k: int,
+        hidden_size: int,
+        intermediate_size: int,
+        params_dtype: Optional[torch.dtype] = None,
+        reduce_results: bool = False,
+        renormalize: bool = True,
+        use_grouped_topk: bool = False,
+        num_expert_group: Optional[int] = None,
+        topk_group: Optional[int] = None,
+        quant_config: Optional[QuantizationConfig] = None,
+        tp_size: Optional[int] = None,
+        ep_size: Optional[int] = None,
+        dp_size: Optional[int] = None,
+        cp_size: Optional[int] = None,
+        prefix: str = "",
+        custom_routing_function: Optional[Callable] = None,
+        scoring_func: str = "softmax",
+        e_score_correction_bias: Optional[torch.Tensor] = None,
+        activation: str = "silu",
+        apply_router_weight_on_input: bool = False
+    ):
         # TODO: This could not initialize FusedMoE baseclass,
         # fixme and make __init__() of AscendFusedMoE more clear
         super().__init__(
@@ -362,11 +355,7 @@
             real_top_k = self.top_k
 
         forward_context = get_forward_context()
-<<<<<<< HEAD
-        fused_moe_state = forward_context.fused_moe_state
         self.enable_sp = is_sp_enabled()
-=======
->>>>>>> 18ca7861
         mc2_mask = forward_context.mc2_mask
         # For w8a8 dynamic we can do npu_dynamic_quant and gate in parallel.
         quantized_x_for_share, dynamic_scale_for_share = None, None
