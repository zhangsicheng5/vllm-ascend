#
# Copyright (c) 2025 Huawei Technologies Co., Ltd. All Rights Reserved.
# Copyright 2023 The vLLM team.
#
# Licensed under the Apache License, Version 2.0 (the "License");
# you may not use this file except in compliance with the License.
# You may obtain a copy of the License at
#
#     http://www.apache.org/licenses/LICENSE-2.0
#
# Unless required by applicable law or agreed to in writing, software
# distributed under the License is distributed on an "AS IS" BASIS,
# WITHOUT WARRANTIES OR CONDITIONS OF ANY KIND, either express or implied.
# See the License for the specific language governing permissions and
# limitations under the License.
# This file is a part of the vllm-ascend project.
# Adapted from vllm-project/vllm/vllm/worker/worker.py
#

import atexit
import functools
import math
import os
from contextlib import contextmanager, nullcontext
from enum import Enum
from threading import Lock
from typing import TYPE_CHECKING, Any, List, Optional, Tuple, Union

import torch
import torch_npu  # noqa: F401
from packaging.version import InvalidVersion, Version
from torch_npu.npu.streams import Event
from vllm.logger import logger

import vllm_ascend.envs as envs_ascend
from vllm_ascend.ascend_config import get_ascend_config

if TYPE_CHECKING:
    from vllm.config import VllmConfig
else:
    VllmConfig = None

ASCEND_QUANTIZATION_METHOD = "ascend"
SOC_VERSION_INFERENCE_SERIES = ["Ascend310P3"]
REGISTERED_ASCEND_OPS = {}

ACL_FORMAT_FRACTAL_ND = 2
ACL_FORMAT_FRACTAL_NZ = 29

_CUSTOM_OP_ENABLED = None
_IS_310P = None
_SLEEP_MODE_ENABLED = None
_CURRENT_STREAM = None
_PREFETCH_STREAM = None
_ASCEND_CUSTOMOP_IS_REIGISTERED = False
_DEFAULT_BUFFER_SIZE = 200
_MIN_DP_BUFFER_SIZE = 50
<<<<<<< HEAD
=======
_IS_MOE_MODEL = None
_ENABLE_SP = None
>>>>>>> 4750d45d


def is_310p():
    global _IS_310P
    if _IS_310P is None:
        from vllm_ascend import _build_info  # type: ignore
        _IS_310P = _build_info.__soc_version__.lower().startswith("ascend310p")
    return _IS_310P


def is_enable_nz():
    return envs_ascend.VLLM_ASCEND_ENABLE_NZ


def sleep_mode_enabled():
    global _SLEEP_MODE_ENABLED
    if _SLEEP_MODE_ENABLED is None:
        from vllm_ascend import _build_info  # type: ignore
        _SLEEP_MODE_ENABLED = _build_info.__sleep_mode_enabled__
    return _SLEEP_MODE_ENABLED


def _round_up(x: int, align: int):
    # round up x to align, for example, if align is 16, x will be rounded up to 16, 32, 48, etc.
    # input: 15, 16 -> output: 16
    # input: 17, 16 -> output: 32
    # input: 30, 16 -> output: 32
    # input: 33, 16 -> output: 48
    # ...
    return (x + align - 1) // align * align


def _custom_pad(x, pad_dims):
    # pad the input tensor to the shape of pad_dims
    # input: (13, 30), pad_dims: [0, 2, 0, 3]
    # output: (16, 32)
    return torch.nn.functional.pad(x, pad_dims)


def _custom_reshape(x, target_shape):
    # reshape the input tensor to the shape of target_shape
    # input: (16, 32), target_shape: [1, 16, 2, 16]
    # output: (1, 16, 2, 16)
    return x.reshape(target_shape)


def _custom_transpose(x, dim1, dim2):
    # transpose the input tensor
    # input: (1, 16, 2, 16), dim1: 1, dim2: 2
    # output: (1, 2, 16, 16)
    return x.transpose(dim1, dim2)


def nd_to_nz_2d(in_tensor: torch.Tensor) -> torch.Tensor:
    # in_tensor: (13, 30)
    aux_dims = [1, 0, 0, 16]
    # aux_dims[1]: 16
    aux_dims[1] = _round_up(in_tensor.size(0), 16)
    # aux_dims[2]: 2
    aux_dims[2] = _round_up(in_tensor.size(1), 16) // 16

    # after: aux_dims: [1, 16, 2, 16]

    pad_dims = [0, 0, 0, 0]
    # pad_dims[1]: 2
    pad_dims[1] = _round_up(in_tensor.size(1), 16) - in_tensor.size(1)
    # pad_dims[3]: 3
    pad_dims[3] = _round_up(in_tensor.size(0), 16) - in_tensor.size(0)

    # after: pad_dims: [0, 2, 0, 3]

    # return: (1, 2, 16, 16)
    return _custom_transpose(
        _custom_reshape(_custom_pad(in_tensor, pad_dims), aux_dims), 1,
        2).contiguous()


def nd_to_nz_spec(mask_tensor: torch.Tensor) -> torch.Tensor:
    num_tokens = mask_tensor.shape[0]
    max_seq_len = mask_tensor.shape[1]

    tokens_pad = (num_tokens + 15) // 16 * 16
    max_seq_len_pad = (max_seq_len + 15) // 16 * 16

    mask_tensor_pad = \
        torch.zeros((1, tokens_pad, max_seq_len_pad), dtype=mask_tensor.dtype, device=mask_tensor.device)
    mask_tensor_pad[0][:num_tokens, :max_seq_len] = mask_tensor
    mask = mask_tensor_pad.reshape(
        (1, tokens_pad, max_seq_len_pad // 16, 16)).permute(0, 2, 1, 3)
    return mask


def aligned_16(tensor: torch.Tensor):
    """Aligned tensor for 310P"""

    # Get the size of the current 0th dimension
    n = tensor.size(0)

    # Calculate the aligned size
    n_aligned = ((n + 15) // 16) * 16

    # If already aligned, return the original tensor
    if n == n_aligned:
        return tensor

    # Create a new tensor with shape (n_aligned, H, W) and fill it with zeros
    new_tensor = torch.zeros(n_aligned,
                             *tensor.shape[1:],
                             dtype=tensor.dtype,
                             device=tensor.device)

    # Copy the original tensor to the first N positions of the new tensor
    new_tensor[:n] = tensor

    return new_tensor


def try_register_lib(lib_name: str, lib_info: str = ""):
    import importlib
    import importlib.util
    try:
        module_spec = importlib.util.find_spec(lib_name)
        if module_spec is not None:
            importlib.import_module(lib_name)
            if lib_info:
                logger.info(lib_info)
    except Exception:
        pass


def enable_custom_op():
    """
    Enable lazy init for vllm_ascend_C to avoid early initialization of CANN's RTS component.
    Ensure that ASCEND_RT_VISIBLE_DEVICES can be dynamically modified before torch.npu.set_device().
    """
    global _CUSTOM_OP_ENABLED
    if _CUSTOM_OP_ENABLED is not None:
        return _CUSTOM_OP_ENABLED
    try:
        # isort: off
        # register custom ops into torch_library here
        import vllm_ascend.vllm_ascend_C  # type: ignore  # noqa: F401
        # register the meta implementation for custom kernel if necessary
        import vllm_ascend.meta_registration  # type: ignore  # noqa: F401
        # isort: on
        _CUSTOM_OP_ENABLED = True
    except ImportError:
        _CUSTOM_OP_ENABLED = False
        logger.warning(
            "Warning: Failed to register custom ops, all custom ops will be disabled"
        )
    return _CUSTOM_OP_ENABLED


def find_hccl_library() -> str:
    """
    We either use the library file specified by the `HCCL_SO_PATH`
    environment variable, or we find the library file brought by PyTorch.
    After importing `torch`, `libhccl.so` can be
    found by `ctypes` automatically.
    """
    so_file = envs_ascend.HCCL_SO_PATH

    # manually load the hccl library
    if so_file:
        logger.info("Found hccl from environment variable HCCL_SO_PATH=%s",
                    so_file)
    else:
        if torch.version.cann is not None:
            so_file = "libhccl.so"
        else:
            raise ValueError("HCCL only supports Ascend NPU backends.")
        logger.info("Found hccl from library %s", so_file)
    return so_file


def current_stream() -> torch.npu.Stream:
    """
    replace `torch.npu.current_stream()` with `vllm.utils.current_stream()`.
    it turns out that `torch.npu.current_stream()` is quite expensive,
    as it will construct a new stream object at each call.
    here we patch `torch.npu.set_stream` to keep track of the current stream
    directly, so that we can avoid calling `torch.npu.current_stream()`.

    """
    global _CURRENT_STREAM
    if _CURRENT_STREAM is None:
        # when this function is called before any stream is set,
        # we return the default stream.
        _CURRENT_STREAM = torch.npu.current_stream()
    return _CURRENT_STREAM


def prefetch_stream() -> torch.npu.Stream:
    global _PREFETCH_STREAM
    if _PREFETCH_STREAM is None:
        # when this function is called before any stream is set,
        # we return the default stream.
        _PREFETCH_STREAM = torch_npu.npu.Stream()
    return _PREFETCH_STREAM


def adapt_patch(is_global_patch: bool = False):
    if is_global_patch:
        from vllm_ascend.patch import platform  # noqa: F401
    else:
        from vllm_ascend.patch import worker  # noqa: F401


@functools.cache
def vllm_version_is(target_vllm_version: str):
    if envs_ascend.VLLM_VERSION is not None:
        vllm_version = envs_ascend.VLLM_VERSION
    else:
        import vllm
        vllm_version = vllm.__version__
    try:
        return Version(vllm_version) == Version(target_vllm_version)
    except InvalidVersion:
        raise ValueError(
            f"Invalid vllm version {vllm_version} found. A dev version of vllm "
            "is installed probably. Set the environment variable VLLM_VERSION "
            "to control it by hand. And please make sure the value follows the "
            "format of x.y.z.")


def get_max_hidden_layers(hf_config) -> int:
    cfg_dict = hf_config.to_dict()
    layer_counts = []

    def _rec_find(d):
        if isinstance(d, dict):
            for k, v in d.items():
                if k == "num_hidden_layers" and isinstance(v, int):
                    layer_counts.append(v)
                else:
                    _rec_find(v)

    _rec_find(cfg_dict)
    if not layer_counts:
        raise ValueError("Not found num_hidden_layers in model config.")
    return max(layer_counts)


def update_aclgraph_sizes(vllm_config: VllmConfig) -> None:
    """Update ACL graph capture sizes based on hardware limitations"""
    # NOTE: Currently, we can only capture 1800 graphs at most,
    # due to the limitation of ACL graph. This number is bounded by
    # the number of streams, which is 2048, we save 248 streams
    # as a buffer.
    # Maximum number of graphs that can be captured by ACL Graph
    # TODO: Find out whether we need to solve allreduce function
    MAX_CAPTURE_SIZE = 1800

    # Store original configuration and temporarily clear it
    compilation_config = vllm_config.compilation_config
    original_sizes, compilation_config.cudagraph_capture_sizes = \
        compilation_config.cudagraph_capture_sizes, None

    # Calculate parallel configuration factor
    hf_config = vllm_config.model_config.hf_config
    if hasattr(hf_config, 'num_hidden_layers'):
        num_hidden_layers = hf_config.num_hidden_layers
    else:
        num_hidden_layers = get_max_hidden_layers(hf_config)
    parallel_config = vllm_config.parallel_config

    # Calculate maximum supported batch sizes considering model architecture
    resources_per_graph = num_hidden_layers + 1
    if vllm_config.speculative_config is not None:
        draft_model_hf_config = vllm_config.speculative_config.draft_model_config.hf_config
        resources_per_graph += draft_model_hf_config.num_hidden_layers + 1

    # TODO: Find out whether we need to take into account the pp_size
    num_comm_groups = sum(size > 1 for size in [
        parallel_config.data_parallel_size,
        parallel_config.tensor_parallel_size,
    ])

    if os.getenv("HCCL_OP_EXPANSION_MODE") == 'AIV':
        # TODO: Find out whether we need to take into account the pp_size
        parallel_factor = 1 + num_comm_groups + int(
            parallel_config.enable_expert_parallel) + int(
                vllm_config.additional_config.get(
                    "multistream_overlap_shared_expert", False))
        if is_moe_model(vllm_config):
            parallel_factor += (parallel_config.data_parallel_size > 1)
        else:
            # When AIV mode is enabled, the allreduce operator of the dense
            # layer model will occupy additional streams, which are buffered here.
            MAX_CAPTURE_SIZE = MAX_CAPTURE_SIZE - parallel_factor * resources_per_graph

        # Calculate maximum supported batch sizes considering model architecture on the A2 Hardware Device
        # Assume the following case:
        # MAX_CAPTURE_SIZE = 1920, num_hidden_layers = 48, data_parallel_size is 1, tensor_parallel_size is 4,
        # According to the formula, max_num_batch_sizes = math.floor(1920 / (48 + 1) / 2) = 19
        max_num_batch_sizes = math.floor(MAX_CAPTURE_SIZE /
                                         resources_per_graph / parallel_factor)
        logger.info(
            "Calculated maximum supported batch sizes for ACL graph: %s",
            max_num_batch_sizes)
    else:
        # The above describes an empirical formula applicable to the A2 hardware.
        # Under this configuration, HCCL employs the FFTS+ method for execution unfolding,
        # which adds only 1 concurrent stream without consuming collective communication execution unfolding streams.
        # On A3 hardware, HCCL defaults to the AICPU method.
        # This approach may additionally allocate up to rank_size (max 16) - 1 streams per collective communication domain on the device (worst case).
        # Using the default collective communication unfolding method on A3 will lead to a significant reduction in the maximum supported sizes.
        # Therefore, the calculation formula has been modified as follows:
        # Assume the following case:
        # MAX_CAPTURE_SIZE = 1920, num_hidden_layers = 48, data_parallel_size is 1, tensor_parallel_size is 4,
        # According to the formula, max_num_batch_sizes = math.floor((1920 - 1 * 40) / (48 + 1) / (1 + 1 * 2)) = 12
        max_num_batch_sizes = math.floor(
            (MAX_CAPTURE_SIZE - num_comm_groups * 40) / resources_per_graph /
            (1 + num_comm_groups * 2))
        logger.info(
            "Calculated maximum supported batch sizes for ACL graph: %s",
            max_num_batch_sizes)
        logger.warning(
            "Currently, communication is performed using FFTS+ method, which reduces "
            "the number of available streams and, as a result, limits the range of runtime "
            "shapes that can be handled. To both improve communication performance and "
            "increase the number of supported shapes, set HCCL_OP_EXPANSION_MODE=AIV."
        )

    # If original sizes exceed maximum, sample a representative subset
    if max_num_batch_sizes < len(original_sizes):
        # Sample uniformly from original sizes
        step = (len(original_sizes) - 1) / (max_num_batch_sizes - 1)
        indices = [round(i * step) for i in range(max_num_batch_sizes)]

        # Ensure first and last elements are preserved
        indices[0], indices[-1] = 0, len(original_sizes) - 1

        sampled_sizes = [original_sizes[i] for i in indices]
        compilation_config.init_with_cudagraph_sizes(sampled_sizes)

        logger.info(
            "Adjusted ACL graph batch sizes for %s model (layers: %d): %d → %d sizes",
            vllm_config.model_config.architectures[0],
            num_hidden_layers,
            len(original_sizes),
            len(compilation_config.
                cudagraph_capture_sizes  # type: ignore[arg-type]
                ))
    else:
        # No adjustment needed
        compilation_config.cudagraph_capture_sizes = original_sizes
        logger.info(
            "No adjustment needed for ACL graph batch sizes: %s model (layers: %d) with %d sizes",
            vllm_config.model_config.architectures[0], num_hidden_layers,
            len(original_sizes))


# TODO(wxy): Move to ops module
def dispose_tensor(x: torch.Tensor):
    x.set_(torch.empty((0, ), device=x.device, dtype=x.dtype))


class ProfileExecuteDuration:
    _instance = None
    _observations: List[Tuple[str, Event, Event]] = []
    _lock = Lock()

    def __new__(cls):
        with cls._lock:
            if cls._instance is None:
                cls._instance = super().__new__(cls)
                atexit.register(cls._instance.destroy)
            return cls._instance

    def destroy(self):
        with self._lock:
            self._observations.clear()

    @contextmanager
    def capture_async(self, duration_tag: str):
        if not envs_ascend.VLLM_ASCEND_MODEL_EXECUTE_TIME_OBSERVE:
            yield
            return

        observe_start = Event(enable_timing=True)
        observe_start.record()
        try:
            yield
        finally:
            observe_end = Event(enable_timing=True)
            observe_end.record()
            with self._lock:
                self._observations.append(
                    (duration_tag, observe_start, observe_end))

    def pop_captured_sync(self) -> dict:
        """Pop and synchronize all events in the observation list"""
        durations: dict[str, float] = {}
        if not envs_ascend.VLLM_ASCEND_MODEL_EXECUTE_TIME_OBSERVE:
            return durations

        while self._observations:
            with self._lock:
                tag, observe_start, observe_end = self._observations.pop()
            observe_end.synchronize()
            durations[tag] = observe_start.elapsed_time(observe_end)

        return durations


# TODO(ttanzhiqiang): rm_router_logits
# dp>1 will trigger
# In theory, this solution is only applicable to AllGather and AllGatherEP, because in the dp scenario, the previous operation was gate + two communications, and now it is changed to one communication + gate operation, which can save some communication time. In theory, all moe AllGather and AllGatherEP solutions can follow this logic, but now other moe models (qwen3-235b) dp solutions are not adjusted, so use the switch to control it to prevent code errors.
def get_rm_router_logits_state(ep_size: int, dp_size: int,
                               is_deepseek_v3_r1: bool):
    # the fusion operator torch_npu.npu_grouped_matmul_finalize_routing called by allgather ep
    # only supports deepseek v3/r1
    if dp_size > 1:
        if (envs_ascend.VLLM_ENABLE_FUSED_EXPERTS_ALLGATHER_EP and ep_size > 1
                and is_deepseek_v3_r1):
            return True
        elif ep_size == 1 and is_deepseek_v3_r1:
            return True
    return False


# TODO(ttanzhiqiang): all_reduce merge
# When all_reduce_merge is in progress, shared_experts does not do all_reduce in mlp, but waits until shared_experts+router_experts are completed before doing all_reduce
# Currently, all_reduce_merge is enabled by default in the AllGather, AllGatherEP and NaiveMulticast scenarios of the deepseek model.
def get_all_reduce_merge_state(ep_size: int, is_deepseek_v3_r1: bool):
    # the fusion operator torch_npu.npu_grouped_matmul_finalize_routing called by allgather ep
    # only supports deepseek v3/r1
    if (envs_ascend.VLLM_ENABLE_FUSED_EXPERTS_ALLGATHER_EP and ep_size > 1
            and is_deepseek_v3_r1):
        return True
    elif ep_size == 1 and is_deepseek_v3_r1:
        return True
    return False


def register_ascend_customop(vllm_config: Optional[VllmConfig] = None):
    """Register Ascend CustomOP

    NOTE: if the register branch requires model type, please use `vllm.config.get_current_vllm_config`,
    and ensure this will execute after model config is initilazed.
    """
    global _ASCEND_CUSTOMOP_IS_REIGISTERED
    if _ASCEND_CUSTOMOP_IS_REIGISTERED:
        return
    from vllm.model_executor.custom_op import CustomOp

    from vllm_ascend.models.layers.mla import AscendMultiHeadLatentAttention
    from vllm_ascend.ops.activation import AscendQuickGELU, AscendSiluAndMul
    from vllm_ascend.ops.common_fused_moe import (AscendFusedMoE,
                                                  AscendSharedFusedMoE)
    from vllm_ascend.ops.layernorm import (AscendGemmaRMSNorm,
                                           AscendQuantRMSNorm, AscendRMSNorm)
    from vllm_ascend.ops.linear import (AscendColumnParallelLinear,
                                        AscendMergedColumnParallelLinear,
                                        AscendQKVParallelLinear,
                                        AscendReplicatedLinear,
                                        AscendRowParallelLinear)
    from vllm_ascend.ops.rotary_embedding import (
        AscendDeepseekScalingRotaryEmbedding, AscendRotaryEmbedding,
        AscendYaRNRotaryEmbedding)
    from vllm_ascend.ops.vocab_parallel_embedding import (
        AscendLogitsProcessor, AscendParallelLMHead,
        AscendVocabParallelEmbedding)

    global REGISTERED_ASCEND_OPS
    REGISTERED_ASCEND_OPS = {
        "QuickGELU": AscendQuickGELU,
        "SiluAndMul": AscendSiluAndMul,
        "RotaryEmbedding": AscendRotaryEmbedding,
        "ColumnParallelLinear": AscendColumnParallelLinear,
        "RowParallelLinear": AscendRowParallelLinear,
        "YaRNScalingRotaryEmbedding": AscendYaRNRotaryEmbedding,
        "MergedColumnParallelLinear": AscendMergedColumnParallelLinear,
        "QKVParallelLinear": AscendQKVParallelLinear,
        "ReplicatedLinear": AscendReplicatedLinear,
        "DeepseekScalingRotaryEmbedding": AscendDeepseekScalingRotaryEmbedding,
        "VocabParallelEmbedding": AscendVocabParallelEmbedding,
        "ParallelLMHead": AscendParallelLMHead,
        "LogitsProcessor": AscendLogitsProcessor,
        "RMSNorm": AscendRMSNorm,
        "GemmaRMSNorm": AscendGemmaRMSNorm,
        "FusedMoE": AscendFusedMoE,
        "SharedFusedMoE": AscendSharedFusedMoE,
        "MultiHeadLatentAttention": AscendMultiHeadLatentAttention,
    }

    if vllm_config is not None and \
        vllm_config.quant_config is not None and \
        any("norm.bias" in name for name in vllm_config.quant_config.quant_description.keys()) and \
            not version_check():
        REGISTERED_ASCEND_OPS["RMSNorm"] = AscendQuantRMSNorm

    for name, op_cls in REGISTERED_ASCEND_OPS.items():
        CustomOp.register_oot(_decorated_op_cls=op_cls, name=name)

    # NOTE: Keep this at last to ensure all custom actions are registered
    _ASCEND_CUSTOMOP_IS_REIGISTERED = True


# TODO(zzzzwwjj): Currently there is no clear SOC_VERSION policy for A2 and A3 in CANN.
# So we get the version dynamically. In the future, we should get the version info from _build_info like 310p does.
class AscendSocVersion(Enum):
    A2 = 0
    A3 = 1
    UNDEFINED = 2


_ascend_soc_version = None


def init_ascend_soc_version():
    soc_version = torch_npu.npu.get_soc_version()
    global _ascend_soc_version
    if 220 <= soc_version <= 225:
        _ascend_soc_version = AscendSocVersion.A2
    elif 250 <= soc_version <= 255:
        _ascend_soc_version = AscendSocVersion.A3
    else:
        _ascend_soc_version = AscendSocVersion.UNDEFINED


def get_ascend_soc_version():
    global _ascend_soc_version
    assert _ascend_soc_version is not None
    return _ascend_soc_version


def lmhead_tp_enable() -> bool:
    return get_ascend_config().lmhead_tensor_parallel_size is not None


def oproj_tp_enable() -> bool:
    return get_ascend_config().oproj_tensor_parallel_size is not None


def mlp_tp_enable() -> bool:
    return envs_ascend.VLLM_ASCEND_ENABLE_MLP_OPTIMIZE


def matmul_allreduce_enable() -> bool:
    return envs_ascend.VLLM_ASCEND_ENABLE_MATMUL_ALLREDUCE


def dense_optim_enable() -> bool:
    return envs_ascend.VLLM_ASCEND_ENABLE_DENSE_OPTIMIZE


def enable_sp(vllm_config=None) -> bool:
    global _ENABLE_SP
    if _ENABLE_SP is None:
        if vllm_config is None:
            from vllm.config import get_current_vllm_config
            vllm_config = get_current_vllm_config()
        _ENABLE_SP = (
            vllm_config.compilation_config.pass_config.
            enable_sequence_parallelism
            or envs_ascend.VLLM_ASCEND_ENABLE_FLASHCOMM1
            # Flash comm 1 should be enabled by env VLLM_ASCEND_ENABLE_FLASHCOMM1
            # We retain the env VLLM_ASCEND_ENABLE_FLASHCOMM here for backward compatibility.
            or bool(int(os.getenv("VLLM_ASCEND_ENABLE_FLASHCOMM", '0'))))

    return _ENABLE_SP


# TODO remove it after vllm has this func
def shared_expert_dp_enabled() -> bool:
    return get_ascend_config().enable_shared_expert_dp or enable_sp()


def context_parallel_enable() -> bool:
    return envs_ascend.VLLM_ASCEND_ENABLE_CP


def is_moe_model(vllm_config: VllmConfig):
    global _IS_MOE_MODEL
    if _IS_MOE_MODEL is None:
        config = vllm_config.model_config.hf_config
        _IS_MOE_MODEL = any('experts' in key.lower()
                            for key in config.to_dict())
    return _IS_MOE_MODEL


def weak_ref_tensor(tensor: Any) -> Any:
    """
    Create a weak reference to a tensor.
    The new tensor will share the same data as the original tensor,
    but will not keep the original tensor alive.
    """
    if isinstance(tensor, torch.Tensor):
        return torch.ops._C_ascend.weak_ref_tensor(tensor)
    else:
        return tensor


def weak_ref_tensors(
    tensors: Union[torch.Tensor, list[torch.Tensor], tuple[torch.Tensor]]
) -> Union[torch.Tensor, list[Any], tuple[Any], Any]:
    """
    Convenience function to create weak references to tensors,
    for single tensor, list of tensors or tuple of tensors.
    """
    if isinstance(tensors, torch.Tensor):
        return weak_ref_tensor(tensors)
    if isinstance(tensors, list):
        return [weak_ref_tensor(t) for t in tensors]
    if isinstance(tensors, tuple):
        return tuple(weak_ref_tensor(t) for t in tensors)
    raise ValueError("Invalid type for tensors")


def npu_stream_switch(target_stream: torch.npu.Stream,
                      *,
                      enabled: bool = True):
    """
    Switch to the target stream if enabled is True.
    Otherwise, do nothing.
    """
    if not enabled:
        return nullcontext()
    assert target_stream is not None
    return torch.npu.stream(target_stream)


def create_hccl_pg_options(group_name: str):
    options = torch_npu._C._distributed_c10d.ProcessGroupHCCL.Options()
    hccl_config = get_hccl_config_for_pg_options(group_name)
    if hccl_config is not None:
        options.hccl_config = hccl_config
    return options


def get_hccl_config_for_pg_options(group_name: str) -> Optional[dict]:
    """
    Get HCCL process group options for the given communication group name.
<<<<<<< HEAD
=======

>>>>>>> 4750d45d
    Args:
        group_name: Name of the communication group

    Returns:
        HCCL pg_options or None for mc2 group
    """
    # FIXME: Current mc2 operators only perform communication space partitioning
    # based on HCCL_BUFFSIZE configuration. Using pg_options with mc2 group would
    # result in memory misalignment problems.
    if group_name and "mc2" in group_name:
        return None
    hccl_config_map = {
        "dp": {
            "hccl_buffer_size": calculate_dp_buffer_size()
        },
    }
    return hccl_config_map.get(group_name, get_default_buffer_config())


def get_default_buffer_config() -> dict:
    return {"hccl_buffer_size": _DEFAULT_BUFFER_SIZE}


def calculate_dp_buffer_size() -> int:
    """
    formula of dp buffer size:
    dp_size + 2 (flags: with_prefill and enable_dbo)
    """
    from vllm.config import get_current_vllm_config
    vllm_config = get_current_vllm_config()
    dp_size = vllm_config.parallel_config.data_parallel_size
    int32_size = torch.iinfo(torch.int32).bits // 8
    dp_buffer_size = math.ceil((dp_size + 2) * int32_size / (1024 * 1024))
<<<<<<< HEAD
    return max(dp_buffer_size, _MIN_DP_BUFFER_SIZE)
=======
    return max(dp_buffer_size, _MIN_DP_BUFFER_SIZE)


# Currently, when in A2, setting the environment variables HCCL_INTRA_PCIE_ENABLE=1
# and HCCL_INTRA_ROCE_ENABLE=0 can reduce cross-machine communication traffic and
# significantly improve communication performance of MC2 ops dispatch/combine.
def is_hierarchical_communication_enabled():
    return (os.getenv("HCCL_INTRA_ROCE_ENABLE", "") == "0"
            and os.getenv("HCCL_INTRA_PCIE_ENABLE", "") == "1")


@functools.cache
def version_check():
    """check if torch_npu version >= dev20250919"""
    import re
    torch_npu_version = torch_npu.version.__version__
    date_pattern = r'dev(\d{8})'

    match = re.search(date_pattern, torch_npu_version)
    if match:
        full_date = match.group(1)
        if full_date >= "20250919":
            return True
    return False
>>>>>>> 4750d45d
<|MERGE_RESOLUTION|>--- conflicted
+++ resolved
@@ -55,11 +55,8 @@
 _ASCEND_CUSTOMOP_IS_REIGISTERED = False
 _DEFAULT_BUFFER_SIZE = 200
 _MIN_DP_BUFFER_SIZE = 50
-<<<<<<< HEAD
-=======
 _IS_MOE_MODEL = None
 _ENABLE_SP = None
->>>>>>> 4750d45d
 
 
 def is_310p():
@@ -696,10 +693,7 @@
 def get_hccl_config_for_pg_options(group_name: str) -> Optional[dict]:
     """
     Get HCCL process group options for the given communication group name.
-<<<<<<< HEAD
-=======
-
->>>>>>> 4750d45d
+
     Args:
         group_name: Name of the communication group
 
@@ -733,9 +727,6 @@
     dp_size = vllm_config.parallel_config.data_parallel_size
     int32_size = torch.iinfo(torch.int32).bits // 8
     dp_buffer_size = math.ceil((dp_size + 2) * int32_size / (1024 * 1024))
-<<<<<<< HEAD
-    return max(dp_buffer_size, _MIN_DP_BUFFER_SIZE)
-=======
     return max(dp_buffer_size, _MIN_DP_BUFFER_SIZE)
 
 
@@ -759,5 +750,4 @@
         full_date = match.group(1)
         if full_date >= "20250919":
             return True
-    return False
->>>>>>> 4750d45d
+    return False